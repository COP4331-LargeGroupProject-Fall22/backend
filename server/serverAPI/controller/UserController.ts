--- conflicted
+++ resolved
@@ -21,7 +21,6 @@
      * @param req Request parameter that holds information about request.
      * @param res Response parameter that holds information about response.
      */
-<<<<<<< HEAD
     getAll = async (req: Request, res: Response) => {
         this.database.GetAll().then(users => {
             let baseUsers: IBaseUser[] = [];
@@ -35,21 +34,6 @@
         }, (error) => {
             return res.status(400)
                 .json(ResponseFormatter.formatAsJSON(ResponseTypes.ERROR, this.getException(error)));
-=======
-    getUsers = async (req: Request, res: Response) => {
-        let users: IInternalUser[] | null;
-        try {
-            users = await this.database.GetAll();
-        } catch (error) {
-            res.status(400)
-                .json(ResponseFormatter.formatAsJSON(ResponseTypes.ERROR, this.getException(error)));
-            return;
-        }
-
-        let baseUsers: IBaseUser[] = [];
-        users?.forEach(user => {
-            baseUsers.push(this.convertToBaseUser(user));
->>>>>>> 02a4c6f2
         });
     }
 
@@ -59,39 +43,12 @@
      * @param req Request parameter that holds information about request.
      * @param res Response parameter that holds information about response.
      */
-<<<<<<< HEAD
     get = async (req: Request, res: Response) => {
         return this.getUser(req, res).then(user => {
             return res.status(200)
                 .json(ResponseFormatter.formatAsJSON(ResponseTypes.SUCCESS, user));
         }, (response) => response);
     }
-=======
-    getUser = async (req: Request, res: Response) => {
-        let parameters = new Map<String, any>([
-            ["_id", req.params.userID]
-        ]);
-
-        let user: IInternalUser | null;
-        try {
-            user = await this.database.Get(parameters);
-        } catch (error) {
-            res.status(400)
-                .json(ResponseFormatter.formatAsJSON(ResponseTypes.ERROR, this.getException(error)));
-            return;
-        }
-
-        if (user === null) {
-            res.status(404)
-                .json(ResponseFormatter.formatAsJSON(ResponseTypes.ERROR, "User hasn't been found."));
-            return;
-        }
-
-        if (!this.isAuthorized(req, user)) {
-            res.status(401).json(ResponseFormatter.formatAsJSON(ResponseTypes.ERROR, "User is trying to perform an operation on account that doesn't belong to them."));
-            return;
-        }
->>>>>>> 02a4c6f2
 
     private async isUnique(username: string): Promise<boolean> {
         return this.database.Get(new Map([["username", username]])).then(user => {
@@ -109,7 +66,6 @@
      * @param req Request parameter that holds information about request.
      * @param res Response parameter that holds information about response.
      */
-<<<<<<< HEAD
     update = async (req: Request, res: Response) => {
         return this.getUser(req, res).then(async user => {
             if (req.body.username !== undefined) {
@@ -128,60 +84,6 @@
                 }, (response) => response);
             }, (response) => response);
         }, (response) => response);
-=======
-    updateUser = async (req: Request, res: Response) => {
-        let parameters = new Map<string, any>([
-            ["_id", req.params.userID]
-        ]);
-
-        let user: IInternalUser | null;
-        try {
-            user = await this.database.Get(parameters);
-        } catch (error) {
-            res.status(400)
-                .json(ResponseFormatter.formatAsJSON(ResponseTypes.ERROR, this.getException(error)));
-            return;
-        }
-
-        if (user === null) {
-            res.status(404)
-                .json(ResponseFormatter.formatAsJSON(ResponseTypes.ERROR, "User doesn't exist"));
-            return;
-        }
-
-        let updatedUser: IInternalUser | null;
-        try {
-            updatedUser = await this.database.Update(
-                req.params.userID,
-                {
-                    uid: user.uid,
-                    firstName: req.body.firstName === undefined ? user.firstName : req.body.firstName,
-                    lastName: req.body.lastName === undefined ? user.lastName : req.body.lastName,
-                    lastSeen: user.lastSeen,
-                    inventory: user.inventory
-                }
-            );
-        } catch (error) {
-            res.status(400)
-                .json(ResponseFormatter.formatAsJSON(ResponseTypes.ERROR, this.getException(error)));
-            return;
-        }
-
-        if (updatedUser === null) {
-            res.status(404)
-                .json(ResponseFormatter.formatAsJSON(ResponseTypes.ERROR, "User couldn't be updated."));
-            return;
-        }
-
-        if (!this.isAuthorized(req, user)) {
-            res.status(401).json(ResponseFormatter.formatAsJSON(ResponseTypes.ERROR, "User is trying to perform an operation on account that doesn't belong to them."));
-            return;
-        }
-
-        let sensitiveUser = this.convertToSensitiveUser(updatedUser);
-
-        res.status(200).json(ResponseFormatter.formatAsJSON(ResponseTypes.SUCCESS, sensitiveUser));
->>>>>>> 02a4c6f2
     }
 
     /**
@@ -190,7 +92,6 @@
      * @param req Request parameter that holds information about request.
      * @param res Response parameter that holds information about response.
      */
-<<<<<<< HEAD
     delete = async (req: Request, res: Response) => {
         return this.getUser(req, res).then(user => {
             return this.database.Delete(req.serverUser.username).then(result => {
@@ -207,49 +108,5 @@
                     .json(ResponseFormatter.formatAsJSON(ResponseTypes.ERROR, this.getException(error)));
             });
         }, (response) => response);
-=======
-    deleteUser = async (req: Request, res: Response) => {
-        let parameters = new Map([
-            ["_id", req.params.userID]
-        ]);
-
-        let user: IInternalUser | null;
-        try {
-            user = await this.database.Get(parameters);
-        } catch (error) {
-            res.status(400)
-                .json(ResponseFormatter.formatAsJSON(ResponseTypes.ERROR, this.getException(error)));
-            return;
-        }
-
-        if (user === null) {
-            res.status(404)
-                .json(ResponseFormatter.formatAsJSON(ResponseTypes.ERROR, "User hasn't been found."));
-            return;
-        }
-
-        if (!this.isAuthorized(req, user)) {
-            res.status(401).json(ResponseFormatter.formatAsJSON(ResponseTypes.ERROR, "User is trying to perform an operation on account that doesn't belong to them."));
-            return;
-        }
-
-        let result: boolean
-        try {
-            result = await this.database.Delete(req.params.userID);
-        } catch (error) {
-            res.status(400)
-                .json(ResponseFormatter.formatAsJSON(ResponseTypes.ERROR, this.getException(error)));
-            return;
-        }
-
-        if (!result) {
-            res.status(404)
-                .json(ResponseFormatter.formatAsJSON(ResponseTypes.ERROR, "Delete was unsuccessful."));
-            return;
-        }
-
-        res.status(200)
-            .json(ResponseFormatter.formatAsJSON(ResponseTypes.SUCCESS));
->>>>>>> 02a4c6f2
     }
 }