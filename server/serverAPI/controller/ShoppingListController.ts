import { ObjectID } from "bson";
import { Request, Response } from "express";
import IDatabase from "../../database/IDatabase";
import IIngredientAPI from "../../ingredientAPI/IIngredientAPI";
import { ResponseCodes } from "../../utils/ResponseCodes";
import IShoppingIngredient from "../model/ingredient/IShoppingIngredient";
import ShoppingIngredientSchema from "../model/ingredient/requestSchema/ShoppingIngredientSchema";
import UnitSchema from "../model/unit/UnitSchema";
import IUser from "../model/user/IUser";
<<<<<<< HEAD
import BaseIngredientController from "./BaseController/BaseIngredientController";
=======
import BaseIngredientController from "./BaseIngredientController";
>>>>>>> ba31ba5d

/**
 * This class creates several properties responsible for shopping list actions 
 * provided to the user.
 */
export default class ShoppingListController extends BaseIngredientController {
    private foodAPI: IIngredientAPI;

    constructor(database: IDatabase<IUser>, foodAPI: IIngredientAPI) {
        super(database);
        this.foodAPI = foodAPI;
    }

<<<<<<< HEAD
    protected sortByRecipe(collection: IShoppingIngredient[]): any {
=======
    protected sortByRecipe(collection: IShoppingIngredient[], isReverse: boolean): any {
>>>>>>> ba31ba5d
        let recipeMap = new Map<string, IShoppingIngredient[]>();

        let itemsWithoutRecipeID: IShoppingIngredient[] = [];

<<<<<<< HEAD
=======
        /**
         * Divide collection on 2 collections.
         * 1 is a map where K,V => RecipeID, IShoppingIngredient[]
         * 2 is an array of all ingredients that don't have recipeID assigned to them 
        */
>>>>>>> ba31ba5d
        collection.forEach(item => {
            if (item.recipeID) {
                if (!recipeMap.has(item.recipeID.toString())) {
                    recipeMap.set(item.recipeID.toString(), []);
                }

                recipeMap.get(item.recipeID.toString())?.push(item);
            } else {
                itemsWithoutRecipeID.push(item);
            }
        });

<<<<<<< HEAD
        let recipes = Array.from(recipeMap.entries()).sort((a, b) => a[0].localeCompare(b[0]));

=======
        // Converts map to Array and sorts it by recipe id
        let recipes = Array.from(recipeMap.entries()).sort((a, b) => a[0].localeCompare(b[0]));

        // Sorts each collection attached to recipeID in lexicographical order
>>>>>>> ba31ba5d
        recipes.forEach(recipe => {
            recipe[1].sort((a, b) => a.name.localeCompare(b.name))
        });

<<<<<<< HEAD
        return {
            itemsWithRecipeID: Object.fromEntries(recipes),
            itemsWithoutRecipeID: itemsWithoutRecipeID
        };
=======
        // Sorts collection of ingredients without recipe id in lexicographical order
        itemsWithoutRecipeID.sort((a, b) => a.name.localeCompare(b.name));

        if (isReverse) {
            recipes.reverse();
            itemsWithoutRecipeID.reverse();
        }

        return {
                itemsWithRecipeID: recipes,
                itemsWithoutRecipeID: itemsWithoutRecipeID
            };
>>>>>>> ba31ba5d
    }

    private async parseAddRequest(req: Request, res: Response)
        : Promise<IShoppingIngredient> {
        let jsonPayload = req.body;
        let ingredientSchema = new ShoppingIngredientSchema(
            Number.parseInt(jsonPayload.id),
            jsonPayload.name,
            jsonPayload.category,
            jsonPayload.quantityUnits,
            jsonPayload.quantity,
            jsonPayload.recipeID === undefined ? null : jsonPayload.recipeID
        );

        ingredientSchema.itemID = new ObjectID().toHexString();

        try {
            ingredientSchema = await this.verifySchema(ingredientSchema, res);
        } catch (response) {
            return Promise.reject(response);
        }

        return ingredientSchema;
    }

    private async parseUpdateRequest(req: Request, res: Response, existingIngredient: IShoppingIngredient)
        : Promise<IShoppingIngredient> {
        let ingredientSchema = new ShoppingIngredientSchema(
            existingIngredient.id,
            existingIngredient.name,
            existingIngredient.category,
            existingIngredient.quantityUnits,
            existingIngredient.quantity,
            existingIngredient.recipeID
        );

        ingredientSchema.itemID = existingIngredient.itemID;

        if (!this.isStringUndefinedOrEmpty(req.body.quantity)) {
            let quantityObject = req.body.quantity;

            let quantitySchema = new UnitSchema(
                quantityObject.unit,
                Number.parseFloat(quantityObject.value)
            );

            try {
                await this.verifySchema(quantitySchema, res);
                ingredientSchema.quantity = quantitySchema;
            } catch (response) {
                return Promise.reject(response);
            }
        }

        return ingredientSchema;
    }

    /**
     * Returns all food in user shopping list.
     * 
     * @param req Request parameter that holds information about request.
     * @param res Response parameter that holds information about response.
     */
    getAll = async (req: Request, res: Response) => {
        let parameters = new Map<string, any>([["username", req.serverUser.username]]);

        let isReverse = req.query.isReverse === 'true' ? true : false;

<<<<<<< HEAD
        let user: IUser;

        try {
            user = await this.requestGet(parameters, res)
=======
        try {
            let user = await this.requestGet(parameters, res)

            let responseData: any = user.shoppingList;

            if (req.query.sortByRecipe === 'true') {
                responseData = this.sortByRecipe(user.shoppingList, isReverse);
            }

            if (req.query.sortByCategory === 'true') {
                responseData = this.sortByCategory(user.shoppingList, isReverse);
            }

            if (req.query.sortByLexicographicalOrder === 'true') {
                responseData = this.sortByLexicographicalOrder(user.shoppingList, isReverse);
            }

            return this.send(ResponseCodes.OK, res, responseData);
>>>>>>> ba31ba5d
        } catch (response) {
            return response;
        }

        let responseData: any = user.shoppingList;

        if (req.query.sortByRecipe === 'true') {
            responseData = this.sortByRecipe(user.shoppingList);
        }

        if (req.query.sortByCategory === 'true') {
            responseData = this.sortByCategory(user.shoppingList, isReverse);
        }

        if (req.query.sortByLexicographicalOrder === 'true') {
            responseData = this.sortByLexicographicalOrder(user.shoppingList, isReverse);
        }

        return this.send(ResponseCodes.OK, res, responseData);
    }

    private isEqual(src: IShoppingIngredient, target: IShoppingIngredient): boolean {
        return src.id === target.id && src.recipeID === target.recipeID;
    }

    private getDuplicateShoppingItem(
        shoppingList: IShoppingIngredient[],
        ingredientItem: IShoppingIngredient
    ): IShoppingIngredient | null {
        for (let i = 0; i < shoppingList.length; i++) {
            if (this.isEqual(shoppingList[i], ingredientItem)) {
                return shoppingList[i];
            }
        }

        return null;
    }

    private async updateShoppingItem(
        shoppingList: IShoppingIngredient[],
        newShoppingItem: IShoppingIngredient,
        res: Response
    ): Promise<boolean> {
        for (let i = 0; i < shoppingList.length; i++) {
            if (this.isEqual(shoppingList[i], newShoppingItem)) {
                if (newShoppingItem.recipeID !== null) {
                    return Promise.reject(
                        this.send(
                            ResponseCodes.BAD_REQUEST,
                            res, "Use update endpoint to change the amount of ingredient in the shopping list.")
                    );
                }

                let amount = newShoppingItem.quantity;

                if (shoppingList[i].quantity.unit !== newShoppingItem.quantity.unit) {
                    let convertedUnit =
                        await this.foodAPI.ConvertUnits(
                            newShoppingItem.quantity,
                            shoppingList[i].quantity.unit,
                            shoppingList[i].name
                        );

                    if (convertedUnit === null) {
                        return Promise.reject(this.send(ResponseCodes.BAD_REQUEST, res, "Amount units cannot be converted."));
                    }

                    amount = convertedUnit;
                }

                shoppingList[i].quantity.value += amount.value;

                return true;
            }
        }

        return false;
    }

    /**
     * Adds food to user's shopping list.
     * 
     * @param req Request parameter that holds information about request.
     * @param res Response parameter that holds information about response.
     */
    add = async (req: Request, res: Response) => {
        let parameters = new Map<string, any>([["username", req.serverUser.username]]);

        let user: IUser;

        try {
            user = await this.requestGet(parameters, res);
        } catch (response) {
            return response;
        }

        let ingredientSchema = await this.parseAddRequest(req, res);

        let duplicateItem = this.getDuplicateShoppingItem(user.shoppingList, ingredientSchema)

        if (duplicateItem !== null) {
            try {
                this.updateShoppingItem(user.shoppingList, ingredientSchema, res);
            } catch (response) {
                return response;
            }
        }

        let updatedUser = await this.requestUpdate(req.serverUser.username, user, res);
        
        return this.send(ResponseCodes.CREATED, res, updatedUser.shoppingList);
    }

    /**
     * Gets complete informations of the food item from user's shopping list.
     * 
     * @param req Request parameter that holds information about request
     * @param res Response parameter that holds information about response
     */
    get = async (req: Request, res: Response) => {
        let parameters = new Map<string, any>([["username", req.serverUser.username]]);

        let user: IUser;

        try {
            user = await this.requestGet(parameters, res)
        } catch (response) {
            return response;
        }

        let ingredient = user.shoppingList
            .find((foodItem: IShoppingIngredient) => foodItem.itemID === req.params.itemID);

        if (ingredient === undefined) {
            return this.send(ResponseCodes.NOT_FOUND, res, "Ingredient doesn't exist in shopping list.");
        }

        return this.send(ResponseCodes.OK, res, ingredient);
    }

    /**
     * Updates information of the food item from user's shopping list.
     * 
     * @param req Request parameter that holds information about request
     * @param res Response parameter that holds information about response
     */
    update = async (req: Request, res: Response) => {
        let parameters = new Map<string, any>([["username", req.serverUser.username]]);

        let user: IUser;

        try {
            user = await this.requestGet(parameters, res);
        } catch (response) {
            return response;
        }

        let listHasItem: boolean = false;

        for (let i = 0; i < user.shoppingList.length; i++) {
            let existingIngredient = user.shoppingList[i];

            if (existingIngredient.itemID === req.params.itemID) {
                listHasItem = true;

                let ingredient = await this.parseUpdateRequest(req, res, existingIngredient);
                user.shoppingList[i] = ingredient;
            }
        }

        if (!listHasItem) {
            return this.send(ResponseCodes.NOT_FOUND, res, "Use Add endpoint to add ingredient to the shopping list.");
        }

        let updatedUser = await this.requestUpdate(req.serverUser.username, user, res);
        return this.send(ResponseCodes.OK, res, updatedUser.shoppingList);
    }

    /**
     * Deletes food item from item from user's shopping list.
     * 
     * @param req Request parameter that holds information about request.
     * @param res Response parameter that holds information about response.
     */
    delete = async (req: Request, res: Response) => {
        let parameters = new Map<string, any>([["username", req.serverUser.username]]);

        let user: IUser;

        try {
            user = await this.requestGet(parameters, res)
        } catch (response) {
            return response;
        }

        let isFound: boolean = false;

        let shopingList: IShoppingIngredient[] = [];

        for (let i = 0; i < user.shoppingList.length; i++) {
            if (user.shoppingList[i].itemID === req.params.itemID) {
                isFound = true;
            } else {
                shopingList.push(user.shoppingList[i]);
            }
        }

        if (!isFound) {
            return this.send(ResponseCodes.NOT_FOUND, res, "Ingredient doesn't exist in shopping list.");
        }

        user.shoppingList = shopingList;

        let updatedUser = await this.requestUpdate(req.serverUser.username, user, res)
        return this.send(ResponseCodes.OK, res, updatedUser.shoppingList);
    }
}<|MERGE_RESOLUTION|>--- conflicted
+++ resolved
@@ -7,11 +7,7 @@
 import ShoppingIngredientSchema from "../model/ingredient/requestSchema/ShoppingIngredientSchema";
 import UnitSchema from "../model/unit/UnitSchema";
 import IUser from "../model/user/IUser";
-<<<<<<< HEAD
 import BaseIngredientController from "./BaseController/BaseIngredientController";
-=======
-import BaseIngredientController from "./BaseIngredientController";
->>>>>>> ba31ba5d
 
 /**
  * This class creates several properties responsible for shopping list actions 
@@ -25,23 +21,16 @@
         this.foodAPI = foodAPI;
     }
 
-<<<<<<< HEAD
-    protected sortByRecipe(collection: IShoppingIngredient[]): any {
-=======
     protected sortByRecipe(collection: IShoppingIngredient[], isReverse: boolean): any {
->>>>>>> ba31ba5d
         let recipeMap = new Map<string, IShoppingIngredient[]>();
 
         let itemsWithoutRecipeID: IShoppingIngredient[] = [];
 
-<<<<<<< HEAD
-=======
         /**
          * Divide collection on 2 collections.
          * 1 is a map where K,V => RecipeID, IShoppingIngredient[]
          * 2 is an array of all ingredients that don't have recipeID assigned to them 
         */
->>>>>>> ba31ba5d
         collection.forEach(item => {
             if (item.recipeID) {
                 if (!recipeMap.has(item.recipeID.toString())) {
@@ -54,25 +43,14 @@
             }
         });
 
-<<<<<<< HEAD
-        let recipes = Array.from(recipeMap.entries()).sort((a, b) => a[0].localeCompare(b[0]));
-
-=======
         // Converts map to Array and sorts it by recipe id
         let recipes = Array.from(recipeMap.entries()).sort((a, b) => a[0].localeCompare(b[0]));
 
         // Sorts each collection attached to recipeID in lexicographical order
->>>>>>> ba31ba5d
         recipes.forEach(recipe => {
             recipe[1].sort((a, b) => a.name.localeCompare(b.name))
         });
 
-<<<<<<< HEAD
-        return {
-            itemsWithRecipeID: Object.fromEntries(recipes),
-            itemsWithoutRecipeID: itemsWithoutRecipeID
-        };
-=======
         // Sorts collection of ingredients without recipe id in lexicographical order
         itemsWithoutRecipeID.sort((a, b) => a.name.localeCompare(b.name));
 
@@ -82,10 +60,9 @@
         }
 
         return {
-                itemsWithRecipeID: recipes,
-                itemsWithoutRecipeID: itemsWithoutRecipeID
-            };
->>>>>>> ba31ba5d
+            itemsWithRecipeID: recipes,
+            itemsWithoutRecipeID: itemsWithoutRecipeID
+        };
     }
 
     private async parseAddRequest(req: Request, res: Response)
@@ -154,31 +131,10 @@
 
         let isReverse = req.query.isReverse === 'true' ? true : false;
 
-<<<<<<< HEAD
         let user: IUser;
 
         try {
             user = await this.requestGet(parameters, res)
-=======
-        try {
-            let user = await this.requestGet(parameters, res)
-
-            let responseData: any = user.shoppingList;
-
-            if (req.query.sortByRecipe === 'true') {
-                responseData = this.sortByRecipe(user.shoppingList, isReverse);
-            }
-
-            if (req.query.sortByCategory === 'true') {
-                responseData = this.sortByCategory(user.shoppingList, isReverse);
-            }
-
-            if (req.query.sortByLexicographicalOrder === 'true') {
-                responseData = this.sortByLexicographicalOrder(user.shoppingList, isReverse);
-            }
-
-            return this.send(ResponseCodes.OK, res, responseData);
->>>>>>> ba31ba5d
         } catch (response) {
             return response;
         }
@@ -186,7 +142,7 @@
         let responseData: any = user.shoppingList;
 
         if (req.query.sortByRecipe === 'true') {
-            responseData = this.sortByRecipe(user.shoppingList);
+            responseData = this.sortByRecipe(user.shoppingList, isReverse);
         }
 
         if (req.query.sortByCategory === 'true') {
