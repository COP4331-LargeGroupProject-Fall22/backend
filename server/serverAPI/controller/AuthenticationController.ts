import { Request, Response } from "express";
import IDatabase from "../../database/IDatabase";
import Encryptor from "../../utils/Encryptor";
import ResponseFormatter from "../../utils/ResponseFormatter";
import { ResponseTypes } from "../../utils/ResponseTypes";
import UserLoginSchema from "../model/user/requestSchema/UserLoginSchema";
import UserRegistrationSchema from "../model/user/requestSchema/UserRegistrationSchema";
import TokenCreator from "../../utils/TokenCreator";
import IIdentification from "../model/user/IIdentification";
import IUser from "../model/user/IUser";
import BaseUserController from "./BaseUserController";

/**
 * This class creates several properties responsible for authentication actions 
 * provided to the user.
 */
export default class AuthenticationController extends BaseUserController {
    private encryptor: Encryptor;
    private tokenCreator: TokenCreator<IIdentification>;

    constructor(
        database: IDatabase<IUser>,
        encryptor: Encryptor,
        tokenCreator: TokenCreator<IIdentification>
    ) {
        super(database);

        this.database = database;
        this.encryptor = encryptor;
        this.tokenCreator = tokenCreator;
    }

    convertToUser(userCredentials: UserRegistrationSchema): IUser {
        return {
            username: userCredentials.username,
            password: userCredentials.password,
            firstName: userCredentials.firstName,
            lastName: userCredentials.lastName,
            lastSeen: userCredentials.lastSeen,
            inventory: []
        }
    }

    /**
     * Logs client into the server using token from authorization header.
     * Upon successful login operation, this handler will redirect user to the /api/user route.
     * 
     * @param req Request parameter that holds information about request.
     * @param res Response parameter that holds information about response.
     */
    login = async (req: Request, res: Response) => {
        let userCredentials = new UserLoginSchema(
            req.body?.username,
            req.body?.password
        );

<<<<<<< HEAD
        let logs = await userCredentials.validate();
=======
        let user: IInternalUser | null;
        try {
            user = await this.database.Get(parameters);
        } catch (error) {
            res.status(400)
                .json(ResponseFormatter.formatAsJSON(ResponseTypes.ERROR, this.getException(error)));
            return;
        }

        if (user === null) {
            res.status(400)
                .json(ResponseFormatter.formatAsJSON(ResponseTypes.ERROR, `User doesn't exist.`));
            return;
        }
>>>>>>> 02a4c6f2

        if (logs.length > 0) {
            return res.status(400)
                .json(ResponseFormatter.formatAsJSON(ResponseTypes.ERROR, logs));
        }

        let parameters = new Map([
            ["username", userCredentials.username]
        ]);

        return this.database.Get(parameters).then(user => {
            if (user === null) {
                return res.status(403)
                    .json(ResponseFormatter.formatAsJSON(ResponseTypes.ERROR, `User doesn't exist.`));
            }

            return this.encryptor.compare(userCredentials.password, user.password).then(result => {
                if (!result) {
                    return res.status(403)
                        .json(ResponseFormatter.formatAsJSON(ResponseTypes.ERROR, `User credentials are incorrect.`));
                }

                let identification: IIdentification = {
                    username: user.username
                };

                let token = this.tokenCreator.sign(identification, 30 * 60);

                return res.status(200)
                    .json(ResponseFormatter.formatAsJSON(ResponseTypes.SUCCESS, token));
            }, (error) => {
                return res.status(400)
                    .json(ResponseFormatter.formatAsJSON(ResponseTypes.ERROR, this.getException(error)));
            });
        }, (error) => {
            return res.status(400)
                .json(ResponseFormatter.formatAsJSON(ResponseTypes.ERROR, this.getException(error)));
        });
    }

    /**
     * Registers client account on the server.
     * Client is expected to provide all required information and token in authorization header.
     * Upon successful register operation, this handler will return full information about registered user. 
     * 
     * @param req Request parameter that holds information about request.
     * @param res Response parameter that holds information about response.
     */
    register = async (req: Request, res: Response) => {
<<<<<<< HEAD
        let userCredentials = new UserRegistrationSchema(
            req.body?.firstName,
            req.body?.lastName,
            req.body?.username,
            req.body?.password
        );

        let logs = await userCredentials.validate();

        if (logs.length > 0) {
            return res.status(400)
                .json(ResponseFormatter.formatAsJSON(ResponseTypes.ERROR, logs));
        }

        let parameters = new Map([
            ["username", userCredentials.username]
        ]);
=======
        let parameters = new Map([
            ["uid", req.uid]
        ]);

        let user: ISensitiveUser | null;
        try {
            user = await this.database.Get(parameters);
        } catch (error) {
            res.status(400)
                .json(ResponseFormatter.formatAsJSON(ResponseTypes.ERROR, this.getException(error)));
            return;
        }

        if (user !== null) {
            res.status(400)
                .json(ResponseFormatter.formatAsJSON(ResponseTypes.ERROR, `User with such UID already exists.`));
            return;
        }

        const newUser: IInternalUser = {
            uid: String(req.uid),
            firstName: req.body?.firstName,
            lastName: req.body?.lastName,
            lastSeen: Date.now(),
            inventory: []
        };

        let createdUser: ISensitiveUser | null;
        try {
            createdUser = await this.database.Create(newUser);
        } catch (error) {
            res.status(400)
                .json(ResponseFormatter.formatAsJSON(ResponseTypes.ERROR, this.getException(error)));
            return;
        }

        if (createdUser === null) {
            res.status(400)
                .json(ResponseFormatter.formatAsJSON(ResponseTypes.ERROR, "Couldn't create user."));
            return;
        }

        let sensitiveUser = this.convertToSensitiveUser(createdUser);
>>>>>>> 02a4c6f2

        return this.database.Get(parameters).then(async user => {
            if (user !== null) {
                return res.status(400)
                    .json(ResponseFormatter.formatAsJSON(ResponseTypes.ERROR, `User with such username already exists.`));
            }

            let internalUser = this.convertToUser(userCredentials);
            internalUser.password = await this.encryptor.encrypt(internalUser.password);

            return this.database.Create(internalUser).then(createdUser => {
                if (createdUser === null) {
                    return res.status(400)
                        .json(ResponseFormatter.formatAsJSON(ResponseTypes.ERROR, "Couldn't create user."));
                }

                return res.status(200)
                    .json(ResponseFormatter.formatAsJSON(ResponseTypes.SUCCESS));
            }, (error) => {
                return res.status(400).
                    json(ResponseFormatter.formatAsJSON(ResponseTypes.ERROR, this.getException(error)));
            });
        }, (error) => {
            return res.status(400)
                .json(ResponseFormatter.formatAsJSON(ResponseTypes.ERROR, this.getException(error)));
        });
    }
}<|MERGE_RESOLUTION|>--- conflicted
+++ resolved
@@ -54,24 +54,7 @@
             req.body?.password
         );
 
-<<<<<<< HEAD
         let logs = await userCredentials.validate();
-=======
-        let user: IInternalUser | null;
-        try {
-            user = await this.database.Get(parameters);
-        } catch (error) {
-            res.status(400)
-                .json(ResponseFormatter.formatAsJSON(ResponseTypes.ERROR, this.getException(error)));
-            return;
-        }
-
-        if (user === null) {
-            res.status(400)
-                .json(ResponseFormatter.formatAsJSON(ResponseTypes.ERROR, `User doesn't exist.`));
-            return;
-        }
->>>>>>> 02a4c6f2
 
         if (logs.length > 0) {
             return res.status(400)
@@ -121,7 +104,6 @@
      * @param res Response parameter that holds information about response.
      */
     register = async (req: Request, res: Response) => {
-<<<<<<< HEAD
         let userCredentials = new UserRegistrationSchema(
             req.body?.firstName,
             req.body?.lastName,
@@ -139,51 +121,6 @@
         let parameters = new Map([
             ["username", userCredentials.username]
         ]);
-=======
-        let parameters = new Map([
-            ["uid", req.uid]
-        ]);
-
-        let user: ISensitiveUser | null;
-        try {
-            user = await this.database.Get(parameters);
-        } catch (error) {
-            res.status(400)
-                .json(ResponseFormatter.formatAsJSON(ResponseTypes.ERROR, this.getException(error)));
-            return;
-        }
-
-        if (user !== null) {
-            res.status(400)
-                .json(ResponseFormatter.formatAsJSON(ResponseTypes.ERROR, `User with such UID already exists.`));
-            return;
-        }
-
-        const newUser: IInternalUser = {
-            uid: String(req.uid),
-            firstName: req.body?.firstName,
-            lastName: req.body?.lastName,
-            lastSeen: Date.now(),
-            inventory: []
-        };
-
-        let createdUser: ISensitiveUser | null;
-        try {
-            createdUser = await this.database.Create(newUser);
-        } catch (error) {
-            res.status(400)
-                .json(ResponseFormatter.formatAsJSON(ResponseTypes.ERROR, this.getException(error)));
-            return;
-        }
-
-        if (createdUser === null) {
-            res.status(400)
-                .json(ResponseFormatter.formatAsJSON(ResponseTypes.ERROR, "Couldn't create user."));
-            return;
-        }
-
-        let sensitiveUser = this.convertToSensitiveUser(createdUser);
->>>>>>> 02a4c6f2
 
         return this.database.Get(parameters).then(async user => {
             if (user !== null) {
