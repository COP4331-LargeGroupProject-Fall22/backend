import { Request, Response } from "express";
import IFoodAPI from "../../foodAPI/IFoodAPI";
import ResponseFormatter from "../../utils/ResponseFormatter";
import { ResponseTypes } from "../../utils/ResponseTypes";
import BaseController from "./BaseController";

/**
 * This class creates several properties responsible for food actions 
 * provided to the user.
 */
export default class FoodController extends BaseController {
    private foodAPI: IFoodAPI;

    constructor(foodAPI: IFoodAPI) {
        super();
        this.foodAPI = foodAPI;
    }

<<<<<<< HEAD
=======
    private getException(error: unknown): string {
        if (error instanceof Error) {
            return error.message;
        }

        return String(error);
    }

    /**
     * Lets client to get information about specific food defined by foodID parameter provided in the URL.
     * Upon successful operation, this handler will return full information about food. 
     * 
     * @param req Request parameter that holds information about request.
     * @param res Response parameter that holds information about response.
     */
    getFood = async (req: Request, res: Response) => {
        let parameters = new Map<string, any>([
            ["id", req.params.foodID]
        ]);

        let food: IFood | null;
        try {
            food = await this.foodAPI.GetFood(parameters);
        } catch (error) {
            res.status(400)
                .json(ResponseFormatter.formatAsJSON(ResponseTypes.ERROR, this.getException(error)));
            return;
        }

        if (food === null) {
            res.status(404)
                .json(ResponseFormatter.formatAsJSON(ResponseTypes.ERROR, "Food item hasn't been found"));
            return;
        }

        res.status(200)
            .json(ResponseFormatter.formatAsJSON(ResponseTypes.SUCCESS, food));
    }
>>>>>>> 02a4c6f2
    /**
     * Lets client to get information about specific food defined by UPC parameter provided in the URL.
     * Upon successful operation, this handler will return full information about food. 
     * 
     * @param req Request parameter that holds information about request.
     * @param res Response parameter that holds information about response.
     */
<<<<<<< HEAD
    getByUPC = async (req: Request, res: Response) => {
=======
    // TODO(#57): add support for UPC
    getFoodByUPC = async (req: Request, res: Response) => {
>>>>>>> 02a4c6f2
        throw new Error("Not implemented yet.");
    }

    /**
     * Lets client to search for foods using query.
     * Upon successful operation, this handler will return all foods that satisfy search query. 
     * 
     * @param req Request parameter that holds information about request.
     * @param res Response parameter that holds information about response.
     */
<<<<<<< HEAD
    getAll = async (req: Request, res: Response) => {
=======
    searchFood = async (req: Request, res: Response) => {
>>>>>>> 02a4c6f2
        let parameters = new Map<string, any>();

        if (req.query?.query !== undefined) {
            parameters.set("query", req.query.query);
        }

        if (req.query?.page !== undefined) {
            parameters.set("page", req.query.page);
        }

        if (req.query?.resultsPerPage !== undefined) {
            parameters.set("resultsPerPage", req.query.resultsPerPage);
        }

<<<<<<< HEAD
        if (req.query?.intolerence !== undefined) {
            parameters.set("intolerance", req.query.intolerance);
        }

        return this.foodAPI.GetAll(parameters).then(foods => {
            return res.status(200)
                .json(ResponseFormatter.formatAsJSON(ResponseTypes.SUCCESS, foods));
        }, (error) => {
            return res.status(400)
                .json(ResponseFormatter.formatAsJSON(ResponseTypes.ERROR, this.getException(error)));
        });
=======
        let foods: IBaseFood[];
        try {
            foods = await this.foodAPI.SearchFood(parameters);
        } catch (error) {
            res.status(400)
                .json(ResponseFormatter.formatAsJSON(ResponseTypes.ERROR, this.getException(error)));
            return;
        }

        res.status(200)
            .json(ResponseFormatter.formatAsJSON(ResponseTypes.SUCCESS, foods));
>>>>>>> 02a4c6f2
    }

    /**
     * Lets client to get information about specific food defined by foodID parameter provided in the URL.
     * Upon successful operation, this handler will return full information about food. 
     * 
     * @param req Request parameter that holds information about request
     * @param res Response parameter that holds information about response
     */
     get = async (req: Request, res: Response) => {
        let parameters = new Map<string, any>([
            ["id", req.params.foodID]
        ]);

        return this.foodAPI.Get(parameters).then(food => {
            if (food === null) {
                return res.status(404)
                    .json(ResponseFormatter.formatAsJSON(ResponseTypes.ERROR, "Food item hasn't been found"));
            }

            return res.status(200)
                .json(ResponseFormatter.formatAsJSON(ResponseTypes.SUCCESS, food));
        }, (error) => {
            return res.status(400)
                .json(ResponseFormatter.formatAsJSON(ResponseTypes.ERROR, this.getException(error)));
        });
    }    
}<|MERGE_RESOLUTION|>--- conflicted
+++ resolved
@@ -16,47 +16,6 @@
         this.foodAPI = foodAPI;
     }
 
-<<<<<<< HEAD
-=======
-    private getException(error: unknown): string {
-        if (error instanceof Error) {
-            return error.message;
-        }
-
-        return String(error);
-    }
-
-    /**
-     * Lets client to get information about specific food defined by foodID parameter provided in the URL.
-     * Upon successful operation, this handler will return full information about food. 
-     * 
-     * @param req Request parameter that holds information about request.
-     * @param res Response parameter that holds information about response.
-     */
-    getFood = async (req: Request, res: Response) => {
-        let parameters = new Map<string, any>([
-            ["id", req.params.foodID]
-        ]);
-
-        let food: IFood | null;
-        try {
-            food = await this.foodAPI.GetFood(parameters);
-        } catch (error) {
-            res.status(400)
-                .json(ResponseFormatter.formatAsJSON(ResponseTypes.ERROR, this.getException(error)));
-            return;
-        }
-
-        if (food === null) {
-            res.status(404)
-                .json(ResponseFormatter.formatAsJSON(ResponseTypes.ERROR, "Food item hasn't been found"));
-            return;
-        }
-
-        res.status(200)
-            .json(ResponseFormatter.formatAsJSON(ResponseTypes.SUCCESS, food));
-    }
->>>>>>> 02a4c6f2
     /**
      * Lets client to get information about specific food defined by UPC parameter provided in the URL.
      * Upon successful operation, this handler will return full information about food. 
@@ -64,12 +23,7 @@
      * @param req Request parameter that holds information about request.
      * @param res Response parameter that holds information about response.
      */
-<<<<<<< HEAD
     getByUPC = async (req: Request, res: Response) => {
-=======
-    // TODO(#57): add support for UPC
-    getFoodByUPC = async (req: Request, res: Response) => {
->>>>>>> 02a4c6f2
         throw new Error("Not implemented yet.");
     }
 
@@ -80,11 +34,7 @@
      * @param req Request parameter that holds information about request.
      * @param res Response parameter that holds information about response.
      */
-<<<<<<< HEAD
     getAll = async (req: Request, res: Response) => {
-=======
-    searchFood = async (req: Request, res: Response) => {
->>>>>>> 02a4c6f2
         let parameters = new Map<string, any>();
 
         if (req.query?.query !== undefined) {
@@ -99,7 +49,6 @@
             parameters.set("resultsPerPage", req.query.resultsPerPage);
         }
 
-<<<<<<< HEAD
         if (req.query?.intolerence !== undefined) {
             parameters.set("intolerance", req.query.intolerance);
         }
@@ -111,19 +60,6 @@
             return res.status(400)
                 .json(ResponseFormatter.formatAsJSON(ResponseTypes.ERROR, this.getException(error)));
         });
-=======
-        let foods: IBaseFood[];
-        try {
-            foods = await this.foodAPI.SearchFood(parameters);
-        } catch (error) {
-            res.status(400)
-                .json(ResponseFormatter.formatAsJSON(ResponseTypes.ERROR, this.getException(error)));
-            return;
-        }
-
-        res.status(200)
-            .json(ResponseFormatter.formatAsJSON(ResponseTypes.SUCCESS, foods));
->>>>>>> 02a4c6f2
     }
 
     /**
