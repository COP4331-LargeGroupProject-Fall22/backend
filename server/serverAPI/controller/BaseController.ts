--- conflicted
+++ resolved
@@ -12,7 +12,6 @@
         return String(error);
     }
 
-<<<<<<< HEAD
     protected async verifySchema<T extends ISchema>(object: T, res: Response): Promise<T> {
         let logs = await object.validate()
 
@@ -24,10 +23,6 @@
     }
 
     protected sendError(statusCode: number, res: Response, message?: any): Response<any, Record<string, any>> {
-=======
-    protected sendError(statusCode: number, res: Response, message?: any)
-        : Response<any, Record<string, any>> {
->>>>>>> d3f9661b
         return res.status(statusCode)
             .json(ResponseFormatter.formatAsJSON(ResponseTypes.ERROR, message));
     }
