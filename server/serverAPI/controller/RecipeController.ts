--- conflicted
+++ resolved
@@ -1,11 +1,8 @@
 import { Request, Response } from "express";
 import IRecipeAPI from "../../recipeAPI/IRecipeAPI";
-<<<<<<< HEAD
+import { ResponseCodes } from "../../utils/ResponseCodes";
 import IImage from "../model/image/IImage";
 import IBaseRecipe from "../model/recipe/IBaseRecipe";
-=======
-import { ResponseCodes } from "../../utils/ResponseCodes";
->>>>>>> 854c70b1
 import BaseController from "./BaseController";
 
 /**
@@ -51,7 +48,6 @@
         }
 
         return this.recipeAPI.GetAll(parameters).then(recipes => {
-<<<<<<< HEAD
             let response: any[] = []
 
             recipes?.forEach(recipe => {
@@ -62,12 +58,8 @@
                 });
             });
 
-            return this.sendSuccess(200, res, response);
-        }, (error) => this.sendSuccess(400, res, this.getException(error)));
-=======
-            return this.send(ResponseCodes.OK, res, recipes);
+            return this.send(ResponseCodes.OK, res, response);
         }, (error) => this.send(ResponseCodes.BAD_REQUEST, res, this.getException(error)));
->>>>>>> 854c70b1
     }
 
     /**
@@ -86,8 +78,7 @@
                 return this.send(ResponseCodes.NOT_FOUND, res,  "Recipe could not be found.");
             }
 
-<<<<<<< HEAD
-            return this.sendSuccess(200, res, {
+            return this.send(ResponseCodes.OK, res, {
                 id: recipe.id,
                 name: recipe.name,
                 imageUrl: recipe.image.srcUrl,
@@ -103,10 +94,6 @@
                 totalCost: recipe.totalCost,
                 costPerServing: recipe.costPerServing
             });
-        }, (error) => this.sendError(400, res, this.getException(error)));
-=======
-            return this.send(ResponseCodes.OK, res, recipe);
         }, (error) => this.send(ResponseCodes.BAD_REQUEST, res, this.getException(error)));
->>>>>>> 854c70b1
     }
 }