import { Request, Response } from "express";
import IDatabase from "../../database/IDatabase";
<<<<<<< HEAD
=======
import { ResponseCodes } from "../../utils/ResponseCodes";
>>>>>>> a42901bc

import IInventoryIngredient from "../model/ingredient/IInventoryIngredient";
import InventoryIngredientSchema from "../model/ingredient/requestSchema/InventoryIngredientSchema";
import IUser from "../model/user/IUser";
import BaseUserController from "./BaseUserController";

/**
 * This class creates several properties responsible for inventory actions 
 * provided to the user.
 */
export default class InventoryController extends BaseUserController {
<<<<<<< HEAD

=======
>>>>>>> a42901bc
    constructor(database: IDatabase<IUser>) {
        super(database);
    }

    private async parseUpdateRequest(req: Request, existingIngredient: IInventoryIngredient)
        : Promise<IInventoryIngredient> {
        let ingredientSchema = new InventoryIngredientSchema(
            existingIngredient.id,
            existingIngredient.name,
            existingIngredient.category,
            existingIngredient.expirationDate
        );

        ingredientSchema.expirationDate = this.isStringUndefinedOrEmpty(req.body.expirationDate) ?
            existingIngredient.expirationDate : Number.parseFloat(req.body.expirationDate);

        return ingredientSchema;
    }

    private async parseAddRequest(req: Request, res: Response)
        : Promise<IInventoryIngredient> {
        let jsonPayload = req.body;
        let ingredientSchema = new InventoryIngredientSchema(
            Number.parseInt(jsonPayload.id),
            jsonPayload.name,
            jsonPayload.category,
            jsonPayload?.expirationDate !== undefined ? Number.parseInt(jsonPayload.expirationDate) : null
        );

        try {
            ingredientSchema = await this.verifySchema(ingredientSchema, res);
        } catch (response) {
            return Promise.reject(response);
        }

        return ingredientSchema;
    }

    protected returnByExpirationDate(inventory: IInventoryIngredient[], isReverse: boolean): any {
        let itemsWithExpirationDate: IInventoryIngredient[] = [];
        let itemsWithoutExpirationDate: IInventoryIngredient[] = [];
        
        inventory.forEach(item => {
            if (item.expirationDate) {
                itemsWithExpirationDate.push(item);
            }
            else
                itemsWithoutExpirationDate.push(item);
        });

        itemsWithExpirationDate.sort((a, b) => b.expirationDate! - a.expirationDate!);

        if (isReverse) {
            itemsWithExpirationDate.reverse();
        }

        return {
            hasExpirationDate: itemsWithExpirationDate,
            noExpirationDate: itemsWithoutExpirationDate 
        }
    }

    protected returnByCategory(inventory: IInventoryIngredient[], isReverse: boolean): any {
        let itemMap = new Map<string, IInventoryIngredient[]>();

        inventory.forEach(item => {
            if (!itemMap.has(item.category)) {
                itemMap.set(item.category, []);
            }

            itemMap.get(item.category)?.push(item);
        });

        let items = Array.from(itemMap.entries()).sort((a, b) => a[0].localeCompare(b[0]));

        if (isReverse) {
            items.reverse();
        }

        return Object.fromEntries(items);
    }

    protected returnByLexicographicalOrder(inventory: IInventoryIngredient[], isReverse: boolean): any {
        inventory.sort((a, b) => a.name.localeCompare(b.name));

        if (isReverse) {
            inventory.reverse();
        }

        return inventory;
    }

    /**
     * Returns all ingredient in user inventory.
     * 
     * @param req Request parameter that holds information about request.
     * @param res Response parameter that holds information about response.
     */
    getAll = async (req: Request, res: Response) => {
        let parameters = new Map<string, any>([["username", req.serverUser.username]]);

        let isReverse = req.query.isReverse === 'true' ? true : false;

        try {
            let user = await this.requestGet(parameters, res)
<<<<<<< HEAD

            let responseData: any = user.inventory;

            if (req.query.sortByExpirationDate === 'true') {
                responseData = this.returnByExpirationDate(user.inventory, isReverse);    
            }

            if (req.query.sortByCategory === 'true') {
                responseData = this.returnByCategory(user.inventory, isReverse);    
            }

            if (req.query.sortByLexicographicalOrder === 'true') {
                responseData = this.returnByLexicographicalOrder(user.inventory, isReverse);    
            }

            return this.sendSuccess(200, res, responseData);
        } catch (e) {
            return e;
=======
            return this.send(ResponseCodes.OK, res, user.inventory);
        } catch (response) {
            return response;
>>>>>>> a42901bc
        }
    }

    /**
     * Adds ingredient to user's inventory.
     * 
     * @param req Request parameter that holds information about request.
     * @param res Response parameter that holds information about response.
     */
    add = async (req: Request, res: Response) => {
        let parameters = new Map<string, any>([["username", req.serverUser.username]]);

        try {
            let user = await this.requestGet(parameters, res);

            let ingredientSchema = await this.parseAddRequest(req, res);

            let duplicateingredient = user.inventory.find((ingredientItem: IInventoryIngredient) => ingredientItem.id === ingredientSchema.id);

            if (duplicateingredient !== undefined) {
                return this.send(ResponseCodes.BAD_REQUEST, res, "Ingredient already exists in inventory.");
            }

            user.inventory.push(ingredientSchema);

            let updatedUser = await this.requestUpdate(req.serverUser.username, user, res);
            return this.send(ResponseCodes.CREATED, res, updatedUser.inventory);
        } catch (response) {
            return response;
        }
    }

    /**
     * Gets complete informations of the ingredient item from user's inventory.
     * 
     * @param req Request parameter that holds information about request
     * @param res Response parameter that holds information about response
     */
    get = async (req: Request, res: Response) => {
        let parameters = new Map<string, any>([["username", req.serverUser.username]]);

        try {
            let user = await this.requestGet(parameters, res)
            let ingredient = user.inventory
                .find((ingredientItem: IInventoryIngredient) => ingredientItem.id === Number.parseInt(req.params.ingredientID));

            if (ingredient === undefined) {
                return this.send(ResponseCodes.NOT_FOUND, res, "Ingredient doesn't exist in inventory.");
            }

            return this.send(ResponseCodes.OK, res, ingredient);
        } catch (e) {
            return e;
        }
    }

    /**
     * Updates information of the ingredient item from user's inventory.
     * 
     * @param req Request parameter that holds information about request
     * @param res Response parameter that holds information about response
     */
    update = async (req: Request, res: Response) => {
        let parameters = new Map<string, any>([["username", req.serverUser.username]]);

        try {
            let user = await this.requestGet(parameters, res);

            let isFound: boolean = false;

            for (let i = 0; i < user.inventory.length; i++) {
                let existingIngredient = user.inventory[i];

                if (user.inventory[i].id === Number.parseInt(req.params.ingredientID)) {
                    isFound = true;
                    user.inventory[i] = await this.parseUpdateRequest(req, existingIngredient);
                }
            }

            if (!isFound) {
                return this.send(ResponseCodes.NOT_FOUND, res, "Ingredient could not be found.");
            }

            let updatedUser = await this.requestUpdate(req.serverUser.username, user, res);
            return this.send(ResponseCodes.OK, res, updatedUser.inventory);
        } catch (e) {
            return e;
        }
    }

    /**
     * Deletes ingredient item from item from user's inventory.
     * 
     * @param req Request parameter that holds information about request.
     * @param res Response parameter that holds information about response.
     */
    delete = async (req: Request, res: Response) => {
        let parameters = new Map<string, any>([["username", req.serverUser.username]]);

        try {
            let user = await this.requestGet(parameters, res)
            let isFound: boolean = false;

            let newInventory: IInventoryIngredient[] = [];

            for (let i = 0; i < user.inventory.length; i++) {
                if (user.inventory[i].id === Number.parseInt(req.params.ingredientID)) {
                    isFound = true;
                } else {
                    newInventory.push(user.inventory[i]);
                }
            }

            if (!isFound) {
                return this.send(ResponseCodes.NOT_FOUND, res, "Ingredient doesn't exist in inventory.");
            }

            user.inventory = newInventory;

            let updatedUser = await this.requestUpdate(req.serverUser.username, user, res)
            return this.send(ResponseCodes.OK, res, updatedUser.inventory);
        } catch (e) {
            return e;
        }
    }
}<|MERGE_RESOLUTION|>--- conflicted
+++ resolved
@@ -1,9 +1,5 @@
 import { Request, Response } from "express";
 import IDatabase from "../../database/IDatabase";
-<<<<<<< HEAD
-=======
-import { ResponseCodes } from "../../utils/ResponseCodes";
->>>>>>> a42901bc
 
 import IInventoryIngredient from "../model/ingredient/IInventoryIngredient";
 import InventoryIngredientSchema from "../model/ingredient/requestSchema/InventoryIngredientSchema";
@@ -15,10 +11,7 @@
  * provided to the user.
  */
 export default class InventoryController extends BaseUserController {
-<<<<<<< HEAD
-
-=======
->>>>>>> a42901bc
+
     constructor(database: IDatabase<IUser>) {
         super(database);
     }
@@ -124,7 +117,6 @@
 
         try {
             let user = await this.requestGet(parameters, res)
-<<<<<<< HEAD
 
             let responseData: any = user.inventory;
 
@@ -143,11 +135,6 @@
             return this.sendSuccess(200, res, responseData);
         } catch (e) {
             return e;
-=======
-            return this.send(ResponseCodes.OK, res, user.inventory);
-        } catch (response) {
-            return response;
->>>>>>> a42901bc
         }
     }
 
