import { Request, Response } from "express";
import IDatabase from "../../database/IDatabase";
import ResponseFormatter from "../../utils/ResponseFormatter";
import { ResponseTypes } from "../../utils/ResponseTypes";
import IInventoryIngredient from "../model/food/IInventoryIngredient";
import InventoryIngredientSchema from "../model/food/requestSchema/InventoryIngredientSchema";
import IUser from "../model/user/IUser";
import BaseUserController from "./BaseUserController";

/**
 * This class creates several properties responsible for inventory actions 
 * provided to the user.
 */
export default class InventoryController extends BaseUserController {
    constructor(database: IDatabase<IUser>) {
        super(database);
    }

    private parseNutrients(req: Request): string {
        let nutrients: string = req.body.nutrients === undefined ? "[]" : req.body.nutrients;

        if (nutrients.at(0) !== '[') {
            nutrients = "[" + nutrients + "]";
        }

        return nutrients;
    }

    private async validateIngredient(req: Request, res: Response): Promise<IInventoryIngredient> {
        let nutrients = this.parseNutrients(req);

        let ingredientSchema = new InventoryIngredientSchema(
            Number.parseInt(req.body?.id),
            req.body?.name,
            req.body?.category,
            JSON.parse(nutrients),
            Number.parseFloat(req.body?.expirationDate)
        );

        let logs = await ingredientSchema.validate();

        if (logs.length > 0) {
            return Promise.reject(res.status(400)
                .json(ResponseFormatter.formatAsJSON(ResponseTypes.ERROR, logs)));
        }

        return Promise.resolve(ingredientSchema);
    }

    /**
     * Returns all food in user inventory for user specified by userID.
     * 
     * @param req Request parameter that holds information about request.
     * @param res Response parameter that holds information about response.
     */
<<<<<<< HEAD
    getAll = async (req: Request, res: Response) => {
        return this.getUser(req, res).then(user => {
            return res.status(200).json(ResponseFormatter.formatAsJSON(ResponseTypes.SUCCESS, user.inventory));
        }, (response) => response);
=======
    getInventory = async (req: Request, res: Response) => {
        let parameters = new Map<String, any>([
            ["_id", req.params.userID]
        ]);

        let user: ISensitiveUser | null;
        try {
            user = await this.database.Get(parameters);
        } catch (error) {
            res.status(400)
                .json(ResponseFormatter.formatAsJSON(ResponseTypes.ERROR, this.getException(error)));
            return;
        }

        if (user === null) {
            res.status(404)
                .json(ResponseFormatter.formatAsJSON(ResponseTypes.ERROR, "User hasn't been found."));
            return;
        }

        res.status(200)
            .json(ResponseFormatter.formatAsJSON(ResponseTypes.SUCCESS, user.inventory));
>>>>>>> 02a4c6f2
    }

    /**
    * Adds food to user's inventory where user is at specified userID.
    * Upon successful operation, this handler will return all food items from user's inventory.
    * 
    * @param req Request parameter that holds information about request.
    * @param res Response parameter that holds information about response.
    */
<<<<<<< HEAD
    add = async (req: Request, res: Response) => {
        return this.getUser(req, res).then(user => {
            return this.validateIngredient(req, res).then(ingredient => {
                let duplicateFood = user.inventory.find((foodItem: IInventoryIngredient) => foodItem.id === ingredient.id);

                if (duplicateFood !== undefined) {
                    return res.status(400)
                        .json(ResponseFormatter.formatAsJSON(ResponseTypes.ERROR, "Food item already exists in inventory"));
                }

                user.inventory.push(ingredient);
=======
    addFood = async (req: Request, res: Response) => {
        let parameters = new Map<string, any>([
            ["_id", req.params.userID]
        ]);

        let user: IInternalUser | null;
        try {
            user = await this.database.Get(parameters);
        } catch (error) {
            res.status(400)
                .json(ResponseFormatter.formatAsJSON(ResponseTypes.ERROR, this.getException(error)));
            return;
        }

        if (user === null) {
            res.status(404)
                .json(ResponseFormatter.formatAsJSON(ResponseTypes.ERROR, "User hasn't been found"));
            return;
        }

        let nutrients: string = req.body.nutrients === undefined ? "[]" : req.body.nutrients;

        if (nutrients.at(0) !== '[') {
            nutrients = "[" + nutrients + "]";
        }

        let newFood: IFoodItem = {
            id: Number.parseInt(req.body?.id),
            name: req.body?.name,
            category: req.body?.category,
            nutrients: JSON.parse(nutrients),
            expirationDate: Number.parseFloat(req.body?.expirationDate)
        };

        let duplicateFood = user.inventory.find((foodItem: IFoodItem) => foodItem.id === newFood.id);

        if (duplicateFood !== undefined) {
            res.status(400)
                .json(ResponseFormatter.formatAsJSON(ResponseTypes.ERROR, "Food item already exists in inventory"));
            return;
        }

        user.inventory.push(newFood);

        let updatedUser: IInternalUser | null;
        try {
            updatedUser = await this.database.Update(req.params.userID, user);
        } catch (error) {
            res.status(400)
                .json(ResponseFormatter.formatAsJSON(ResponseTypes.ERROR, this.getException(error)));
            return;
        }

        if (updatedUser === null) {
            res.status(400).
                json(ResponseFormatter
                    .formatAsJSON(ResponseTypes.ERROR, "Food item could not be added. User update error."));
            return;
        }
>>>>>>> 02a4c6f2

                return this.updateUser(req, res, user).then(updatedUser => {
                    return res.status(200)
                        .json(ResponseFormatter.formatAsJSON(ResponseTypes.SUCCESS, updatedUser.inventory));
                }, (response) => response);
            }, (response) => response)
        }, (response) => response);
    }

    /**
<<<<<<< HEAD
     * Lets client to get complete informations of the food item from user's inventory where user is at specified userID.
     * Upon successful operation, this handler will return food item from user's inventory.
    * 
    * @param req Request parameter that holds information about request
    * @param res Response parameter that holds information about response
    */
    get = async (req: Request, res: Response) => {
        return this.getUser(req, res).then(user => {
            let foodItem = user.inventory
                .find((foodItem: IInventoryIngredient) => foodItem.id === Number.parseInt(req.params.foodID));

            if (foodItem === undefined) {
                return res.status(400)
                    .json(ResponseFormatter.formatAsJSON(ResponseTypes.ERROR, "Food item doesn't exist in inventory."));
            }

            return res.status(200)
                .json(ResponseFormatter.formatAsJSON(ResponseTypes.SUCCESS, foodItem));
        }, (response) => response);
    }

    /**
     * Lets client to update information of the food item from user's inventory where user is at specified userID.
     * Upon successful operation, this handler will return all food items in user's inventory.
    * 
    * @param req Request parameter that holds information about request
    * @param res Response parameter that holds information about response
    */
    update = async (req: Request, res: Response) => {
        return this.getUser(req, res).then(user => {
            let isFound: boolean = false;

            let newInventory: IInventoryIngredient[] = [];
=======
     * Returns complete information for food item in user inventory specified by userID and foodID.
     * 
     * @param req Request parameter that holds information about request.
     * @param res Response parameter that holds information about response.
     */
    getFood = async (req: Request, res: Response) => {
        let parameters = new Map<String, any>([
            ["_id", req.params.userID]
        ]);

        let user: IInternalUser | null;
        try {
            user = await this.database.Get(parameters);
        } catch (error) {
            res.status(400)
                .json(ResponseFormatter.formatAsJSON(ResponseTypes.ERROR, this.getException(error)));
            return;
        }

        if (user === null) {
            res.status(404)
                .json(ResponseFormatter.formatAsJSON(ResponseTypes.ERROR, "User hasn't been found."));
            return;
        }

        let foodItem = user.inventory.find((foodItem: IFoodItem) => foodItem.id === Number.parseInt(req.params.foodID));

        if (foodItem === undefined) {
            res.status(400)
                .json(ResponseFormatter.formatAsJSON(ResponseTypes.ERROR, "Food item doesn't exist in inventory."));
            return;
        }

        res.status(200)
            .json(ResponseFormatter.formatAsJSON(ResponseTypes.SUCCESS, foodItem));
    }

    /**
     * Updates information about food item specified by userID and foodID.
     * 
     * @param req Request parameter that holds information about request.
     * @param res Response parameter that holds information about response.
     */
    updateFood = async (req: Request, res: Response) => {
        let parameters = new Map([
            ["_id", req.params.userID]
        ]);

        let user: IInternalUser | null;
        try {
            user = await this.database.Get(parameters);
        } catch (error) {
            res.status(400)
                .json(ResponseFormatter.formatAsJSON(ResponseTypes.ERROR, this.getException(error)));
            return;
        }

        if (user === null) {
            res.status(404)
                .json(ResponseFormatter.formatAsJSON(ResponseTypes.ERROR, "User hasn't been found."));
            return;
        }

        let isFound: boolean = false;
>>>>>>> 02a4c6f2

            for (let i = 0; i < user.inventory.length; i++) {
                let foodToAdd = user.inventory[i];

<<<<<<< HEAD
                if (user.inventory[i].id === Number.parseInt(req.params.foodID)) {
                    isFound = true;

                    let nutrients = this.parseNutrients(req);

                    foodToAdd = {
                        id: Number.parseInt(req.params.foodID),
                        name: req.body.name === undefined ? foodToAdd.name : req.body.name,
                        category: req.body.category === undefined ? foodToAdd.category : req.body.category,
                        nutrients: JSON.parse(nutrients),
                        expirationDate: Number.parseFloat(req.body.expirationDate)
                    };
=======
        for (let i = 0; i < user.inventory.length; i++) {
            let foodToAdd = user.inventory[i];

            if (user.inventory[i].id === Number.parseInt(req.params.foodID)) {
                isFound = true;

                // TODO(#58): typesafety and optimization of operations on inventory items
                let nutrients: string = req.body.nutrients === undefined ? "[]" : req.body.nutrients;

                if (nutrients.at(0) !== '[') {
                    nutrients = "[" + nutrients + "]";
>>>>>>> 02a4c6f2
                }

                newInventory.push(foodToAdd);
            }

<<<<<<< HEAD
            if (!isFound) {
                return res.status(404)
                    .json(ResponseFormatter.formatAsJSON(ResponseTypes.ERROR, "Food Item hasn't been found."));
            }

            user.inventory = newInventory;

            return this.updateUser(req, res, user).then(updatedUser => {
                return res.status(200)
                    .json(ResponseFormatter.formatAsJSON(ResponseTypes.SUCCESS, updatedUser.inventory));
            }, (response) => response);
        }, (response) => response);
=======
            newInventory.push(foodToAdd);
        }

        if (!isFound) {
            res.status(404)
                .json(ResponseFormatter.formatAsJSON(ResponseTypes.ERROR,
                    "Can't update food item that isn't in inventory. Please use AddFood endpoint instead."));
            return;
        }

        user.inventory = newInventory;

        let updatedUser: ISensitiveUser | null;
        try {
            updatedUser = await this.database.Update(req.params.userID, user);
        } catch (error) {
            res.status(400)
                .json(ResponseFormatter.formatAsJSON(ResponseTypes.ERROR, this.getException(error)));
            return;
        }

        if (updatedUser === null) {
            res.status(400)
                .json(ResponseFormatter.formatAsJSON(ResponseTypes.ERROR, "There was an error updating the user inventory."));
            return;
        }

        res.status(200)
            .json(ResponseFormatter.formatAsJSON(ResponseTypes.SUCCESS, updatedUser.inventory));
>>>>>>> 02a4c6f2
    }

    /**
    * Deletes food item from item from user's inventory where user is at specified userID.
    * 
    * @param req Request parameter that holds information about request.
    * @param res Response parameter that holds information about response.
    */
<<<<<<< HEAD
    delete = async (req: Request, res: Response) => {
        return this.getUser(req, res).then(user => {
            let isFound: boolean = false;
=======
    deleteFood = async (req: Request, res: Response) => {
        let parameters = new Map<String, any>([
            ["_id", req.params.userID]
        ]);

        let user: IInternalUser | null;
        try {
            user = await this.database.Get(parameters);
        } catch (error) {
            res.status(400)
                .json(ResponseFormatter.formatAsJSON(ResponseTypes.ERROR, this.getException(error)));
            return;
        }

        if (user === null) {
            res.status(404)
                .json(ResponseFormatter.formatAsJSON(ResponseTypes.ERROR, "User hasn't been found."));
            return;
        }
>>>>>>> 02a4c6f2

            let newInventory: IInventoryIngredient[] = [];

<<<<<<< HEAD
            for (let i = 0; i < user.inventory.length; i++) {
                if (user.inventory[i].id === Number.parseInt(req.params.foodID)) {
                    isFound = true;
                }
                else {
                    newInventory.push(user.inventory[i]);
                }
            }

            if (!isFound) {
                return res.status(404)
                    .json(ResponseFormatter.formatAsJSON(ResponseTypes.ERROR, "Food item doesn't exist in inventory"));
            }

            user.inventory = newInventory;

            return this.updateUser(req, res, user).then(updatedUser => {
                return res.status(200)
                    .json(ResponseFormatter.formatAsJSON(ResponseTypes.SUCCESS, updatedUser.inventory));
            }, (response) => response);
        }, (response) => response);
=======
        let isFound: boolean = false;

        let newInventory: IFoodItem[] = [];

        // TODO(#58): typesafety and optimization of operations on inventory items
        for (let i = 0; i < inventory.length; i++) {
            if (inventory[i].id === Number.parseInt(req.params.foodID)) {
                isFound = true;
            }
            else {
                newInventory.push(inventory[i]);
            }
        }

        if (!isFound) {
            res.status(404)
                .json(ResponseFormatter.formatAsJSON(ResponseTypes.ERROR, "Food item doesn't exist in inventory"));
            return;
        }

        user.inventory = newInventory;

        let updatedUser: ISensitiveUser | null;
        try {
            updatedUser = await this.database.Update(req.params.userID, user);
        } catch (error) {
            res.status(400)
                .json(ResponseFormatter.formatAsJSON(ResponseTypes.ERROR, this.getException(error)));
            return;
        }

        if (updatedUser === null) {
            res.status(400)
                .json(ResponseFormatter.formatAsJSON(ResponseTypes.ERROR, "There was an error updating the user inventory."));
            return;
        }

        res.status(200)
            .json(ResponseFormatter.formatAsJSON(ResponseTypes.SUCCESS, updatedUser.inventory));
>>>>>>> 02a4c6f2
    }
}<|MERGE_RESOLUTION|>--- conflicted
+++ resolved
@@ -53,35 +53,10 @@
      * @param req Request parameter that holds information about request.
      * @param res Response parameter that holds information about response.
      */
-<<<<<<< HEAD
     getAll = async (req: Request, res: Response) => {
         return this.getUser(req, res).then(user => {
             return res.status(200).json(ResponseFormatter.formatAsJSON(ResponseTypes.SUCCESS, user.inventory));
         }, (response) => response);
-=======
-    getInventory = async (req: Request, res: Response) => {
-        let parameters = new Map<String, any>([
-            ["_id", req.params.userID]
-        ]);
-
-        let user: ISensitiveUser | null;
-        try {
-            user = await this.database.Get(parameters);
-        } catch (error) {
-            res.status(400)
-                .json(ResponseFormatter.formatAsJSON(ResponseTypes.ERROR, this.getException(error)));
-            return;
-        }
-
-        if (user === null) {
-            res.status(404)
-                .json(ResponseFormatter.formatAsJSON(ResponseTypes.ERROR, "User hasn't been found."));
-            return;
-        }
-
-        res.status(200)
-            .json(ResponseFormatter.formatAsJSON(ResponseTypes.SUCCESS, user.inventory));
->>>>>>> 02a4c6f2
     }
 
     /**
@@ -91,7 +66,6 @@
     * @param req Request parameter that holds information about request.
     * @param res Response parameter that holds information about response.
     */
-<<<<<<< HEAD
     add = async (req: Request, res: Response) => {
         return this.getUser(req, res).then(user => {
             return this.validateIngredient(req, res).then(ingredient => {
@@ -103,67 +77,6 @@
                 }
 
                 user.inventory.push(ingredient);
-=======
-    addFood = async (req: Request, res: Response) => {
-        let parameters = new Map<string, any>([
-            ["_id", req.params.userID]
-        ]);
-
-        let user: IInternalUser | null;
-        try {
-            user = await this.database.Get(parameters);
-        } catch (error) {
-            res.status(400)
-                .json(ResponseFormatter.formatAsJSON(ResponseTypes.ERROR, this.getException(error)));
-            return;
-        }
-
-        if (user === null) {
-            res.status(404)
-                .json(ResponseFormatter.formatAsJSON(ResponseTypes.ERROR, "User hasn't been found"));
-            return;
-        }
-
-        let nutrients: string = req.body.nutrients === undefined ? "[]" : req.body.nutrients;
-
-        if (nutrients.at(0) !== '[') {
-            nutrients = "[" + nutrients + "]";
-        }
-
-        let newFood: IFoodItem = {
-            id: Number.parseInt(req.body?.id),
-            name: req.body?.name,
-            category: req.body?.category,
-            nutrients: JSON.parse(nutrients),
-            expirationDate: Number.parseFloat(req.body?.expirationDate)
-        };
-
-        let duplicateFood = user.inventory.find((foodItem: IFoodItem) => foodItem.id === newFood.id);
-
-        if (duplicateFood !== undefined) {
-            res.status(400)
-                .json(ResponseFormatter.formatAsJSON(ResponseTypes.ERROR, "Food item already exists in inventory"));
-            return;
-        }
-
-        user.inventory.push(newFood);
-
-        let updatedUser: IInternalUser | null;
-        try {
-            updatedUser = await this.database.Update(req.params.userID, user);
-        } catch (error) {
-            res.status(400)
-                .json(ResponseFormatter.formatAsJSON(ResponseTypes.ERROR, this.getException(error)));
-            return;
-        }
-
-        if (updatedUser === null) {
-            res.status(400).
-                json(ResponseFormatter
-                    .formatAsJSON(ResponseTypes.ERROR, "Food item could not be added. User update error."));
-            return;
-        }
->>>>>>> 02a4c6f2
 
                 return this.updateUser(req, res, user).then(updatedUser => {
                     return res.status(200)
@@ -174,7 +87,6 @@
     }
 
     /**
-<<<<<<< HEAD
      * Lets client to get complete informations of the food item from user's inventory where user is at specified userID.
      * Upon successful operation, this handler will return food item from user's inventory.
     * 
@@ -208,77 +120,10 @@
             let isFound: boolean = false;
 
             let newInventory: IInventoryIngredient[] = [];
-=======
-     * Returns complete information for food item in user inventory specified by userID and foodID.
-     * 
-     * @param req Request parameter that holds information about request.
-     * @param res Response parameter that holds information about response.
-     */
-    getFood = async (req: Request, res: Response) => {
-        let parameters = new Map<String, any>([
-            ["_id", req.params.userID]
-        ]);
-
-        let user: IInternalUser | null;
-        try {
-            user = await this.database.Get(parameters);
-        } catch (error) {
-            res.status(400)
-                .json(ResponseFormatter.formatAsJSON(ResponseTypes.ERROR, this.getException(error)));
-            return;
-        }
-
-        if (user === null) {
-            res.status(404)
-                .json(ResponseFormatter.formatAsJSON(ResponseTypes.ERROR, "User hasn't been found."));
-            return;
-        }
-
-        let foodItem = user.inventory.find((foodItem: IFoodItem) => foodItem.id === Number.parseInt(req.params.foodID));
-
-        if (foodItem === undefined) {
-            res.status(400)
-                .json(ResponseFormatter.formatAsJSON(ResponseTypes.ERROR, "Food item doesn't exist in inventory."));
-            return;
-        }
-
-        res.status(200)
-            .json(ResponseFormatter.formatAsJSON(ResponseTypes.SUCCESS, foodItem));
-    }
-
-    /**
-     * Updates information about food item specified by userID and foodID.
-     * 
-     * @param req Request parameter that holds information about request.
-     * @param res Response parameter that holds information about response.
-     */
-    updateFood = async (req: Request, res: Response) => {
-        let parameters = new Map([
-            ["_id", req.params.userID]
-        ]);
-
-        let user: IInternalUser | null;
-        try {
-            user = await this.database.Get(parameters);
-        } catch (error) {
-            res.status(400)
-                .json(ResponseFormatter.formatAsJSON(ResponseTypes.ERROR, this.getException(error)));
-            return;
-        }
-
-        if (user === null) {
-            res.status(404)
-                .json(ResponseFormatter.formatAsJSON(ResponseTypes.ERROR, "User hasn't been found."));
-            return;
-        }
-
-        let isFound: boolean = false;
->>>>>>> 02a4c6f2
 
             for (let i = 0; i < user.inventory.length; i++) {
                 let foodToAdd = user.inventory[i];
 
-<<<<<<< HEAD
                 if (user.inventory[i].id === Number.parseInt(req.params.foodID)) {
                     isFound = true;
 
@@ -291,25 +136,11 @@
                         nutrients: JSON.parse(nutrients),
                         expirationDate: Number.parseFloat(req.body.expirationDate)
                     };
-=======
-        for (let i = 0; i < user.inventory.length; i++) {
-            let foodToAdd = user.inventory[i];
-
-            if (user.inventory[i].id === Number.parseInt(req.params.foodID)) {
-                isFound = true;
-
-                // TODO(#58): typesafety and optimization of operations on inventory items
-                let nutrients: string = req.body.nutrients === undefined ? "[]" : req.body.nutrients;
-
-                if (nutrients.at(0) !== '[') {
-                    nutrients = "[" + nutrients + "]";
->>>>>>> 02a4c6f2
                 }
 
                 newInventory.push(foodToAdd);
             }
 
-<<<<<<< HEAD
             if (!isFound) {
                 return res.status(404)
                     .json(ResponseFormatter.formatAsJSON(ResponseTypes.ERROR, "Food Item hasn't been found."));
@@ -322,37 +153,6 @@
                     .json(ResponseFormatter.formatAsJSON(ResponseTypes.SUCCESS, updatedUser.inventory));
             }, (response) => response);
         }, (response) => response);
-=======
-            newInventory.push(foodToAdd);
-        }
-
-        if (!isFound) {
-            res.status(404)
-                .json(ResponseFormatter.formatAsJSON(ResponseTypes.ERROR,
-                    "Can't update food item that isn't in inventory. Please use AddFood endpoint instead."));
-            return;
-        }
-
-        user.inventory = newInventory;
-
-        let updatedUser: ISensitiveUser | null;
-        try {
-            updatedUser = await this.database.Update(req.params.userID, user);
-        } catch (error) {
-            res.status(400)
-                .json(ResponseFormatter.formatAsJSON(ResponseTypes.ERROR, this.getException(error)));
-            return;
-        }
-
-        if (updatedUser === null) {
-            res.status(400)
-                .json(ResponseFormatter.formatAsJSON(ResponseTypes.ERROR, "There was an error updating the user inventory."));
-            return;
-        }
-
-        res.status(200)
-            .json(ResponseFormatter.formatAsJSON(ResponseTypes.SUCCESS, updatedUser.inventory));
->>>>>>> 02a4c6f2
     }
 
     /**
@@ -361,35 +161,12 @@
     * @param req Request parameter that holds information about request.
     * @param res Response parameter that holds information about response.
     */
-<<<<<<< HEAD
     delete = async (req: Request, res: Response) => {
         return this.getUser(req, res).then(user => {
             let isFound: boolean = false;
-=======
-    deleteFood = async (req: Request, res: Response) => {
-        let parameters = new Map<String, any>([
-            ["_id", req.params.userID]
-        ]);
-
-        let user: IInternalUser | null;
-        try {
-            user = await this.database.Get(parameters);
-        } catch (error) {
-            res.status(400)
-                .json(ResponseFormatter.formatAsJSON(ResponseTypes.ERROR, this.getException(error)));
-            return;
-        }
-
-        if (user === null) {
-            res.status(404)
-                .json(ResponseFormatter.formatAsJSON(ResponseTypes.ERROR, "User hasn't been found."));
-            return;
-        }
->>>>>>> 02a4c6f2
 
             let newInventory: IInventoryIngredient[] = [];
 
-<<<<<<< HEAD
             for (let i = 0; i < user.inventory.length; i++) {
                 if (user.inventory[i].id === Number.parseInt(req.params.foodID)) {
                     isFound = true;
@@ -411,46 +188,5 @@
                     .json(ResponseFormatter.formatAsJSON(ResponseTypes.SUCCESS, updatedUser.inventory));
             }, (response) => response);
         }, (response) => response);
-=======
-        let isFound: boolean = false;
-
-        let newInventory: IFoodItem[] = [];
-
-        // TODO(#58): typesafety and optimization of operations on inventory items
-        for (let i = 0; i < inventory.length; i++) {
-            if (inventory[i].id === Number.parseInt(req.params.foodID)) {
-                isFound = true;
-            }
-            else {
-                newInventory.push(inventory[i]);
-            }
-        }
-
-        if (!isFound) {
-            res.status(404)
-                .json(ResponseFormatter.formatAsJSON(ResponseTypes.ERROR, "Food item doesn't exist in inventory"));
-            return;
-        }
-
-        user.inventory = newInventory;
-
-        let updatedUser: ISensitiveUser | null;
-        try {
-            updatedUser = await this.database.Update(req.params.userID, user);
-        } catch (error) {
-            res.status(400)
-                .json(ResponseFormatter.formatAsJSON(ResponseTypes.ERROR, this.getException(error)));
-            return;
-        }
-
-        if (updatedUser === null) {
-            res.status(400)
-                .json(ResponseFormatter.formatAsJSON(ResponseTypes.ERROR, "There was an error updating the user inventory."));
-            return;
-        }
-
-        res.status(200)
-            .json(ResponseFormatter.formatAsJSON(ResponseTypes.SUCCESS, updatedUser.inventory));
->>>>>>> 02a4c6f2
     }
 }