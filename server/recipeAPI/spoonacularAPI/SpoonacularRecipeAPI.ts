import * as dotenv from 'dotenv';
dotenv.config();

import { URLSearchParams } from 'url';
import IncorrectIDFormat from '../../exceptions/IncorrectIDFormat';
import NoParameterFound from '../../exceptions/NoParameterFound';
import ParameterIsNotAllowed from '../../exceptions/ParameterIsNotAllowed';
import IFoodAPI from '../../foodAPI/IFoodAPI';
import IIngredient from '../../serverAPI/model/food/IIngredient';
import IInstruction from '../../serverAPI/model/instruction/IInstruction';
import IBaseRecipe from '../../serverAPI/model/recipe/IBaseRecipe';
import IRecipe from "../../serverAPI/model/recipe/IRecipe";
import SpoonacularAPI from '../../spoonacularUtils/SpoonacularAPI';
import IRecipeAPI from "../IRecipeAPI";

export default class SpoonacularRecipeAPI extends SpoonacularAPI implements IRecipeAPI {
    protected foodAPI: IFoodAPI;

<<<<<<< HEAD
    protected recipeSearchParameters: Map<string, string>;
    protected recipeGetParameters: Set<string>;

    protected mealTypes: Set<string>;
=======
    // https://spoonacular.com/food-api/docs#Search-Recipes-Complex
    protected recipeSearchParameters: Set<string>;

    // https://spoonacular.com/food-api/docs#Diets
    protected dishTypes: Set<string>;
>>>>>>> 02a4c6f2

    constructor(apiKey: string, apiHost: string, foodAPI: IFoodAPI) {
        super(apiKey, apiHost);

        this.foodAPI = foodAPI;

        this.mealTypes = new Set([
            "main course",
            "side dish",
            "dessert",
            "appetizer",
            "salad",
            "bread",
            "breakfast",
            "soup",
            "beverage",
            "sauce",
            "drink"
        ]);

<<<<<<< HEAD
        this.recipeSearchParameters = new Map([
            ['query', 'query'],
            ['cuisines', 'cuisine'],
            ['diets', 'diet'],
            ['intolerances', 'intolerances'],
            ['mealTypes', 'type'],
            ['resultsPerPage', 'number'],
            ['page', 'offset']
=======
        this.recipeSearchParameters = new Set([
            'query',
            'cuisine',
            'diet',
            'intolerances',
            'includeIngredients',
            'type'
>>>>>>> 02a4c6f2
        ]);
    }

    /**
     * Retrieves collection of partially filled Recipe items that satisfy searching parameters.
     * 
     * @param parameters parameters used for searching.
     * - query - required parameter that defines the name of the Recipe item (partial names are accepted).
<<<<<<< HEAD
     * - resultsPerPage - optional parameter that defines max number of the results to be returned.
     * - page - optional parameter that definds page number.     
     * - intolerances - optional parameter that defines the type of intolerances to be taken into consideration during searching.
     * - cuisines - optional parameter that limits search results to specific cuisines.
     * - mealTypes - optional parameter that limits search results to specific meal types.
=======
     * - number - optional parameter that defines max number of the results to be returned.
     * - page - optional parameter that defines page number for pagination.
     * - intolerance - optional parameter that defines the type of intolerances to be taken in consideration during searching.
     * - cuisine - optional parameter that limits search results to specific cuisines.
     * - type - optional parameter that limits search results to specific dish types.
>>>>>>> 02a4c6f2
     * 
     * @throws NoParameterFound exception when an invalid parameter is provided in the request.
     * @throws ParameterIsNotAllowed exception when encountering a non-existing parameter.
     * @returns Promise filled with a collection of Partial<IRecipe> objects.
     */
    async GetAll(parameters: Map<string, any>): Promise<IBaseRecipe[]> {
        let searchRecipeURL = process.env.SPOONACULAR_RECIPE_BASE_URL + '/complexSearch';

        let urlSearchParameters = this.convertSearchRecipeParameters(parameters);

        let response = await this.sendRequest(searchRecipeURL, urlSearchParameters);

        let jsonArray: any[] = response.results;

        let recipeArray: IBaseRecipe[] = [];

        for (let i = 0; i < jsonArray.length; i++) {
            recipeArray.push(
                await this.parseBaseRecipe(jsonArray[i])
            );
        }

        return recipeArray;
    }

    /**
     * Converts search recipe parameters to URLSearchParams.
     * 
     * @param parameters parameters used for searching.
     * - query - required parameter that defines the name of the Recipe item (partial names are accepted).
<<<<<<< HEAD
     * - resultsPerPage - optional parameter that defines max number of the results to be returned.
     * - page - optional parameter that definds page number.     
     * - intolerances - optional parameter that defines the type of intolerances to be taken into consideration during searching.
=======
     * - number - optional parameter that defines max number of the results to be returned.
     * - page - optional parameter that defines page number for pagination.
     * - intolerance - optional parameter that defines the type of intolerances to be taken in consideration during searching.
>>>>>>> 02a4c6f2
     * - cuisine - optional parameter that limits search results to specific cuisines.
     * - mealType - optional parameter that limits search results to specific meal types.
     * 
     * @throws NoParameterFound exception when an invalid parameter is provided in the request.
     * @throws ParameterIsNotAllowed exception when encountering a non-existing parameter.
     * @returns 
     */
    protected convertSearchRecipeParameters(parameters: Map<string, any>): URLSearchParams {
        let keys = Array.from(parameters.keys());

        let searchParameters = new URLSearchParams();

        if (!parameters.has("query")) {
            throw new NoParameterFound("Query parameter is missing.");
        }

        keys.forEach(key => {
            if (this.recipeSearchParameters.has(key)) {
                searchParameters.append(String(this.recipeSearchParameters.get(key)), parameters.get(key));
            } else {
                throw new ParameterIsNotAllowed(`Query parameter is not allowed ${key}`);
            }
        });

        searchParameters.append("instructionRequired", "true");
        searchParameters.append("addRecipeInformation", "true");

        return searchParameters;
    }

    protected async parseBaseRecipe(recipeObject: any): Promise<IBaseRecipe> {
        return Promise.resolve({
            id: recipeObject.id,
            name: recipeObject.title
        });
    }

    /**
     * Parses recipe object.
     * 
     * @param recipeObject json object that represents recipe in the API.
     * @returns Promise filled with IRecipe object.
     */
    protected async parseRecipe(recipeObject: any): Promise<IRecipe> {
        let instructionSteps: IInstruction[] = await this.parseInstructionSteps(recipeObject);

        let instruction: IInstruction = await this.combineInstructionSteps(instructionSteps);

        return {
            id: recipeObject.id,
            name: recipeObject.title,
            cuisines: recipeObject.cuisines,
            diets: recipeObject.diets,
<<<<<<< HEAD
            mealType: recipeObject.dishTypes,
=======
            mealType: types,
>>>>>>> 02a4c6f2
            instruction: instruction,
            instructionSteps: instructionSteps,
            servings: recipeObject.servings,
            preparationInMinutes: recipeObject.preparationMinutes,
            cookingTimeInMinutes: recipeObject.readyInMinutes,
            totalCost: recipeObject.pricePerServing * recipeObject.servings,
            costPerServing: recipeObject.pricePerServing
        }
    }

    /**
     * Parses recipe object for instructions.
     * 
     * @param recipeObject json object that represents recipe in the API.
     * @returns Promise filled with collection of Instruction object.
     */
    protected async parseInstructionSteps(recipeObject: any): Promise<IInstruction[]> {
        let instructions: any[] = recipeObject.analyzedInstructions[0].steps;

        let instructionSteps: IInstruction[] = [];

        let ingredientMap: Map<string, IIngredient> = new Map();

<<<<<<< HEAD
        for (let i = 0; i < instructons.length; i++) {
            let ingredients: any[] = instructons[i].ingredients;
            let parsedIngredients: IIngredient[] = [];
=======
        for (let i = 0; i < instructions.length; i++) {
            let ingredients: any[] = instructions[i].ingredients;
            let parsedIngredients: IFood[] = [];
>>>>>>> 02a4c6f2

            for (let j = 0; j < ingredients.length; j++) {
                let hashIngredient = JSON.stringify(ingredients[j]);
                let parsedIngredient: IIngredient;

                if (!ingredientMap.has(hashIngredient)) {
                    parsedIngredient = await this.parseIngredient(ingredients[j]);
                    ingredientMap.set(hashIngredient, parsedIngredient);
                }

                parsedIngredients.push(ingredientMap.get(hashIngredient)!);
            }

            instructionSteps.push({
                instructions: instructions[i].step,
                ingredients: parsedIngredients
            });
        }

        return instructionSteps;
    }

    /**
     * Hashing an object.
     * 
     * @param food Ifood object.
     * @returns pseudo hash of he food object.
     */
    private calculateFoodHash(food: IIngredient): string {
        return "#" + String(food.id) + "#" + food.name + "#" + food.category + "#" + String(food.nutrients);
    }

    /**
     * Combines collection of instructions into one global Instruction object.
     * 
     * @param instructionSteps collection of Instruction objects.
     * @returns Promise filled with Instruction object.
     */
    protected async combineInstructionSteps(instructionSteps: IInstruction[]): Promise<IInstruction> {
        let ingredientsMap: Map<string, IIngredient> = new Map();
        let instrucions: string = "";

        for (let i = 0; i < instructionSteps.length; i++) {
            let ingredients = instructionSteps[i].ingredients;
            instrucions += instructionSteps[i].instructions + " ";

            for (let j = 0; j < ingredients.length; j++) {
                let foodHash = this.calculateFoodHash(ingredients[j]);

                if (!ingredientsMap.has(foodHash)) {
                    ingredientsMap.set(foodHash, ingredients[j]);
                }
            }
        }

        instrucions = instrucions.slice(0, instrucions.length - 1);

        return {
            instructions: instrucions,
            ingredients: Array.from(ingredientsMap.values())
        };
    }

    /**
     * Looks for an ingredient through foodAPI.
     * 
     * @param ingredientObject json object that represents ingredient in the API.
     * @returns Promise filled with IFood object.
     */
    protected async parseIngredient(ingredientObject: any): Promise<IIngredient> {
        let parsedName = ingredientObject.name !== undefined ? ingredientObject.name : "undefined";
        let parsedID = ingredientObject.id !== undefined ? ingredientObject.id : -1;
        let parsedCategory = ingredientObject.aisle !== undefined ? ingredientObject.aisle : "";

        // Is there any other way to avoid "exception eating"
        // 1 request call to API
        let food: IIngredient | null;
        try {
            food = await this.foodAPI.Get(new Map([["id", parsedID]]));

            if (food !== null) {
                return food;
            }
        } catch (error) { }

        return {
            id: parsedID,
            name: parsedName,
            category: parsedCategory,
            nutrients: []
        }
    }

    private isIngteger(number: string): boolean {
        return Number.isInteger(Number.parseInt(number));
    }

    /**
     * Retrieves specific Recipe item that is defined by unique identifier.
     * 
     * @param parameters parameters used for searching.
     * - id - required parameter that defines unique identifier of the Recipe item
     * 
     * @throws NoParameterFound exception when required parameters weren't found.
     * @throws IncorrectIDFormat exception when unique identifier has incorrect format.
     * 
     * @returns Promise filled with a IRecipe object or null when Recipe item wasn't found.
     */
    async Get(parameters: Map<string, any>): Promise<IRecipe | null> {
        if (!parameters.has("id")) {
            throw new NoParameterFound("Required parameter is missing.");
        }

        if (!this.isIngteger(String(parameters.get("id"))) || 
            Number.parseInt(String(parameters.get("id"))) <= 0) {
            throw new IncorrectIDFormat("ID has incorrect format.");
        }

        let recipeID = Number.parseInt(parameters.get("id"));

        let getRecipeURL = `${process.env.SPOONACULAR_RECIPE_BASE_URL}/${recipeID}/information`;

        let response = await this.sendRequest(getRecipeURL);

        let jsonObject: any = response;
        let parsedRecipe = this.parseRecipe(jsonObject);

        return parsedRecipe;
    }
}<|MERGE_RESOLUTION|>--- conflicted
+++ resolved
@@ -16,18 +16,10 @@
 export default class SpoonacularRecipeAPI extends SpoonacularAPI implements IRecipeAPI {
     protected foodAPI: IFoodAPI;
 
-<<<<<<< HEAD
     protected recipeSearchParameters: Map<string, string>;
     protected recipeGetParameters: Set<string>;
 
     protected mealTypes: Set<string>;
-=======
-    // https://spoonacular.com/food-api/docs#Search-Recipes-Complex
-    protected recipeSearchParameters: Set<string>;
-
-    // https://spoonacular.com/food-api/docs#Diets
-    protected dishTypes: Set<string>;
->>>>>>> 02a4c6f2
 
     constructor(apiKey: string, apiHost: string, foodAPI: IFoodAPI) {
         super(apiKey, apiHost);
@@ -48,7 +40,6 @@
             "drink"
         ]);
 
-<<<<<<< HEAD
         this.recipeSearchParameters = new Map([
             ['query', 'query'],
             ['cuisines', 'cuisine'],
@@ -57,15 +48,6 @@
             ['mealTypes', 'type'],
             ['resultsPerPage', 'number'],
             ['page', 'offset']
-=======
-        this.recipeSearchParameters = new Set([
-            'query',
-            'cuisine',
-            'diet',
-            'intolerances',
-            'includeIngredients',
-            'type'
->>>>>>> 02a4c6f2
         ]);
     }
 
@@ -74,19 +56,11 @@
      * 
      * @param parameters parameters used for searching.
      * - query - required parameter that defines the name of the Recipe item (partial names are accepted).
-<<<<<<< HEAD
      * - resultsPerPage - optional parameter that defines max number of the results to be returned.
      * - page - optional parameter that definds page number.     
      * - intolerances - optional parameter that defines the type of intolerances to be taken into consideration during searching.
      * - cuisines - optional parameter that limits search results to specific cuisines.
      * - mealTypes - optional parameter that limits search results to specific meal types.
-=======
-     * - number - optional parameter that defines max number of the results to be returned.
-     * - page - optional parameter that defines page number for pagination.
-     * - intolerance - optional parameter that defines the type of intolerances to be taken in consideration during searching.
-     * - cuisine - optional parameter that limits search results to specific cuisines.
-     * - type - optional parameter that limits search results to specific dish types.
->>>>>>> 02a4c6f2
      * 
      * @throws NoParameterFound exception when an invalid parameter is provided in the request.
      * @throws ParameterIsNotAllowed exception when encountering a non-existing parameter.
@@ -117,15 +91,9 @@
      * 
      * @param parameters parameters used for searching.
      * - query - required parameter that defines the name of the Recipe item (partial names are accepted).
-<<<<<<< HEAD
      * - resultsPerPage - optional parameter that defines max number of the results to be returned.
      * - page - optional parameter that definds page number.     
      * - intolerances - optional parameter that defines the type of intolerances to be taken into consideration during searching.
-=======
-     * - number - optional parameter that defines max number of the results to be returned.
-     * - page - optional parameter that defines page number for pagination.
-     * - intolerance - optional parameter that defines the type of intolerances to be taken in consideration during searching.
->>>>>>> 02a4c6f2
      * - cuisine - optional parameter that limits search results to specific cuisines.
      * - mealType - optional parameter that limits search results to specific meal types.
      * 
@@ -179,11 +147,7 @@
             name: recipeObject.title,
             cuisines: recipeObject.cuisines,
             diets: recipeObject.diets,
-<<<<<<< HEAD
             mealType: recipeObject.dishTypes,
-=======
-            mealType: types,
->>>>>>> 02a4c6f2
             instruction: instruction,
             instructionSteps: instructionSteps,
             servings: recipeObject.servings,
@@ -207,15 +171,9 @@
 
         let ingredientMap: Map<string, IIngredient> = new Map();
 
-<<<<<<< HEAD
         for (let i = 0; i < instructons.length; i++) {
             let ingredients: any[] = instructons[i].ingredients;
             let parsedIngredients: IIngredient[] = [];
-=======
-        for (let i = 0; i < instructions.length; i++) {
-            let ingredients: any[] = instructions[i].ingredients;
-            let parsedIngredients: IFood[] = [];
->>>>>>> 02a4c6f2
 
             for (let j = 0; j < ingredients.length; j++) {
                 let hashIngredient = JSON.stringify(ingredients[j]);
