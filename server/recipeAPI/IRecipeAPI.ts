--- conflicted
+++ resolved
@@ -8,17 +8,11 @@
      * 
      * @param parameters parameters used for searching.
      * - query - required parameter that defines the name of the Recipe item (partial names are accepted).
-<<<<<<< HEAD
      * - resultsPerPage - optional parameter that defines max number of the results to be returned.
      * - page - optional parameter that definds page number.     
      * - intolerances - optional parameter that defines the type of intolerances to be taken into consideration during searching.
      * - cuisine - optional parameter that limits search results to specific cuisines.
      * - mealType - optional parameter that limits search results to specific meal types.
-=======
-     * - number - optional parameter that defines max number of the results to be returned.
-     * - page - optional parameter that defines page number for pagination.
-     * - intolerance - optional parameter that defines the type of intolerances to be taken in consideration during searching.
->>>>>>> 02a4c6f2
      * 
      * @throws NoParameterFound exception when required parameters weren't found.
      * @returns Promise filled with a collection of Partial<IRecipe> objects.
