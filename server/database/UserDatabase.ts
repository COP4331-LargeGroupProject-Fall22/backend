import * as dotenv from 'dotenv';
dotenv.config();

import { MongoClient, Collection, Db, ObjectId, Filter } from 'mongodb';
import { exit } from 'process';
import EmptyID from '../exceptions/EmptyID';
import IncorrectIDFormat from '../exceptions/IncorrectIDFormat';
import IUser from '../serverAPI/model/user/IUser';

import IDatabase from './IDatabase';

/**
 * UserDatabase is responsible for providing an interface for the end-user filled with methods which allows
 * CRUD operations on the User collection.
 * 
 * It also uses Singleton design pattern. As such, there is only one database instance that will be created through out
 * execution lifetime.
 */
export default class UserDatabase implements IDatabase<IUser> {
    private static instance?: UserDatabase;

    protected client!: MongoClient;

    protected database!: Db;
    protected collection!: Collection<IUser>;

    private constructor(
        mongoURL: string,
        databaseName: string,
        collectionName: string,
    ) {
        try {
            this.client = new MongoClient(mongoURL);

            this.database = this.client.db(databaseName);
            this.collection = this.database.collection<IUser>(collectionName);

            return this;
        } catch (e) {
            console.log(e);
            exit(1);
        }
    }

    /**
     * Retrieves current instance of the UserDatabase if such exists.
     * 
     * @returns UserDatabase object or undefined.
     */
    static getInstance(): UserDatabase | undefined {
        return UserDatabase.instance;
    }

    /**
     * Connects to the database if database instance doesn't exist.
     * 
     * @returns UserDatabase object.
     */
    static connect(
        mongoURL: string,
        name: string,
        collection: string,
    ): UserDatabase {
        if (UserDatabase.instance === undefined) {
            UserDatabase.instance = new UserDatabase(mongoURL, name, collection);
        }

        return UserDatabase.instance;
    }

    /**
     * Disconnects database from database provider.
     */
    async disconnect() {
        if (this.client) {
            await this.client.close();
            UserDatabase.instance = undefined;
        }
    }

    /**
     * Retrieves general information about all user objects stored in the database. 
     * 
     * @param parameters query parameters used for searching.
     * @returns Promise filled with IBaseUser or null if users weren't found.
     */
    async GetAll(parameters?: Map<String, any>): Promise<IUser[] | null> {
        return this.collection.find().toArray().then(users => {
            if (users.length === 0) {
                return Promise.resolve(null);
            }

            return Promise.resolve(users);
        }, () => Promise.resolve(null));
    }

    /**
    * Attempts to convert id to ObjectID.
    * 
    * @param id unique identifier of the user that is used internally in the database.
    * @throws EmptyID exception when id is empty.
    * @throws IncorrectIDFormat exception when id has incorrect format.
    * @return ObjectID if conversion was successful.
    */
    private convertToObjectID(id: string): ObjectId {
        if (id.length === 0) {
            throw new EmptyID("_id cannot be empty string.");
        }

        try {
            return new ObjectId(id);
        } catch (e) {
            throw new IncorrectIDFormat(
                "_id should have a correct format. It can be a 24 character hex string, 12 byte binary Buffer, or a number.");
        }
    }

    /**
     * Retrieves complete information about specific user defined by user's _id.
     * 
     * @param parameters query parameters used for searching.
     *  One of two parameters required. If both provided, the result will have to satisfy both parameters
     * - _id - required parameter that defines user's _id.
     * - username - required parameter that defines unique user's username.
     * @throws NoParameterFound exception when required parameters weren't found.
     * @throws EmptyID exception when id is empty.
     * @throws IncorrectIDFormat exception when id has incorrect format.
     * @returns Promise filled with IUser object or null if user wasn't found.
     */
    async Get(parameters: Map<String, any>): Promise<IUser | null> {
        let filter: Filter<any> = Object.fromEntries(parameters);

        if (filter._id !== undefined) {
            filter._id = this.convertToObjectID(filter._id);
        }

        return this.collection.findOne(filter).then(user => {
            if (user === null) {
                return Promise.resolve(null);
            }

            return Promise.resolve(user);
        }, (error) => {
            return Promise.resolve(error);
        });
    }

    /**
     * Retrieves complete information about specific user defined by only user's _id.
     * 
     * @param id unique identifier of the user that is used internally in the database.
     * 
     * @returns Promise filled with IUser object or null if user wasn't found.
     */
    private async GetUserByObjectId(id: ObjectId): Promise<IUser | null> {
        return this.collection.findOne({ "_id": id }).then(user => {
            if (user === null) {
                return Promise.resolve(null);
            }

            return Promise.resolve(user);
        }, () => Promise.resolve(null));
    }

    private async GetUserByUsername(username: string): Promise<IUser | null> {
        return this.collection.findOne({ "username": username }).then(user => {
            if (user === null) {
                return Promise.resolve(null);
            }

            return Promise.resolve(user);
        }, () => Promise.resolve(null));
    }

    /**
     * Creates user object in the database.
     * 
     * @param user IUser object filled with information about user.
     * @throws IncorrectSchema exception when IUser doesn't have correct format.
     * @returns Promise filled with IUser object or null if user wasn't created.
     */
    async Create(user: IUser): Promise<IUser | null> {
        return this.collection.insertOne(user).then(result => {
            return this.GetUserByObjectId(result.insertedId);
        }, () => Promise.resolve(null));
    }

    /**
     * Updates user object in the database.
     * 
     * @param id unique identifier of the user that is used internally in the database.
     * @param user IUser object filled with information about user.
     * @throws IncorrectSchema exception when IUser doesn't have correct format.
     * @throws EmptyID exception when id is empty.
     * @throws IncorrectIDFormat exception when id has incorrect format.
     * @returns Promise filled with updated IUser object or null if user wasn't updated.
     */
    async Update(username: string, user: IUser): Promise<IUser | null> {
        return this.GetUserByUsername(username).then(async () => {
            if (username !== user.username && await this.GetUserByUsername(user.username) !== null) {
                return Promise.resolve(null);
            }

            return this.collection.updateOne(
                { "username": username },
                {
                    $set:
                    {
                        "username": user.username,
                        "password": user.password,
                        "email": user.email,
                        "isVerified": user.isVerified,
                        "firstName": user.firstName,
                        "lastName": user.lastName,
                        "lastSeen": user.lastSeen,
                        "inventory": user.inventory,
                        "shoppingList": user.shoppingList,
<<<<<<< HEAD
=======
                        "profilePicture": user.profilePicture,
>>>>>>> 180214b1
                        "allergens": user.allergens,
                        "favoriteRecipes": user.favoriteRecipes
                    }
                }
            ).then(() => this.GetUserByUsername(user.username), () => Promise.resolve(null));
        }, () => Promise.resolve(null));
    }

    /**
     * Deletes user object from database.
     * 
     * @param id unique identifier of the user that is used internally in the database.
     * @throws EmptyID exception when id is empty.
     * @throws IncorrectIDFormat exception when id has incorrect format.
     * @returns Promise filled with boolean value indication status of the operation.
     */
    async Delete(username: string): Promise<boolean> {
        return this.GetUserByUsername(username).then(() => {
            return this.collection.deleteOne({ "username": username }).then(result => {
                return Promise.resolve(result.deletedCount === 1);
            });
        }, () => Promise.resolve(false));
    }
}<|MERGE_RESOLUTION|>--- conflicted
+++ resolved
@@ -215,10 +215,7 @@
                         "lastSeen": user.lastSeen,
                         "inventory": user.inventory,
                         "shoppingList": user.shoppingList,
-<<<<<<< HEAD
-=======
                         "profilePicture": user.profilePicture,
->>>>>>> 180214b1
                         "allergens": user.allergens,
                         "favoriteRecipes": user.favoriteRecipes
                     }
