--- conflicted
+++ resolved
@@ -187,13 +187,9 @@
             email: user.email,
             shoppingList: user.shoppingList,
             isVerified: user.isVerified,
-<<<<<<< HEAD
             allergens: user.allergens,
-            lastSeen: user.lastSeen
-=======
             lastSeen: user.lastSeen,
             profilePicture: user.profilePicture
->>>>>>> 81423ee4
         };
 
         return this.collection.insertOne(newUser).then(result => {
@@ -230,13 +226,7 @@
                         "lastName": user.lastName,
                         "lastSeen": user.lastSeen,
                         "inventory": user.inventory,
-<<<<<<< HEAD
-                        "allergens": user.allergens,
                         "shoppingList": user.shoppingList
-=======
-                        "shoppingList": user.shoppingList,
-                        "image": user.profilePicture
->>>>>>> 81423ee4
                     }
                 }
             ).then(() => this.GetUserByUsername(user.username), () => Promise.resolve(null));
