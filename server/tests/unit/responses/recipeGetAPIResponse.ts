--- conflicted
+++ resolved
@@ -3,13 +3,9 @@
     "name": "Pasta Bake",
     "cuisines": [],
     "diets": [],
-<<<<<<< HEAD
     "mealType": [
         "side dish"
     ],
-=======
-    "mealType": "side dish",
->>>>>>> 02a4c6f2
     "instruction": {
         "instructions": "If you are going to use include meat in this dish, brown it in a skillet.While the meat is browning, place uncooked pasta noodles in a 13x9 baking dish.In a large bowl combine the spaghetti sauce, water, and cooked meat. Pour spaghetti sauce mixture over noodles, mix enough to ensure the noodles are coated.Cover with foil and bake at 425 for 30 minutes or until the noodles are al dente. Spread cheese over the top and bake for 5 - 10 minutes more uncovered or until the cheese is completely melted. Let rest for several minutes before serving.",
         "ingredients": [
