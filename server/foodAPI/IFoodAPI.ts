--- conflicted
+++ resolved
@@ -31,9 +31,6 @@
      */
     Get(parameters: Map<string, any>): Promise<IIngredient | null>;
 
-<<<<<<< HEAD
-=======
     // TODO(#57): add support for UPC
->>>>>>> d3f9661b
     GetByUPC(parameters: Map<string, any>): Promise<IIngredient | null>;
 }